--- conflicted
+++ resolved
@@ -1,10 +1,7 @@
-<<<<<<< HEAD
 ## 0.9.3-incubating (unreleased)
  * STORM-66: send taskid on initial handshake
  * STORM-338: Move towards idiomatic Clojure style 
 
-=======
->>>>>>> 2bad66ea
 ## 0.9.2-incubating
  * STORM-342: Contention in Disruptor Queue which may cause out of order or lost messages
  * STORM-338: Move towards idiomatic Clojure style 

--- conflicted
+++ resolved
@@ -1,8 +1,7 @@
-<<<<<<< HEAD
+## 0.9.3-incubating (unreleased)
+ * STORM-338 Move towards idiomatic Clojure style 
+
 ## 0.9.2-incubating
-=======
-## 0.9.2-incubating (unreleased)
->>>>>>> 2456f0aa
  * STORM-335: add drpc test for removing timed out requests from queue
  * STORM-69: Storm UI Visualizations for Topologies
  * STORM-297: Performance scaling with CPU

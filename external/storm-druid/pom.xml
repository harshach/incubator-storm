<?xml version="1.0" encoding="UTF-8"?>
<!--
 Licensed to the Apache Software Foundation (ASF) under one or more
 contributor license agreements.  See the NOTICE file distributed with
 this work for additional information regarding copyright ownership.
 The ASF licenses this file to You under the Apache License, Version 2.0
 (the "License"); you may not use this file except in compliance with
 the License.  You may obtain a copy of the License at

     http://www.apache.org/licenses/LICENSE-2.0

 Unless required by applicable law or agreed to in writing, software
 distributed under the License is distributed on an "AS IS" BASIS,
 WITHOUT WARRANTIES OR CONDITIONS OF ANY KIND, either express or implied.
 See the License for the specific language governing permissions and
 limitations under the License.
-->

<project xmlns="http://maven.apache.org/POM/4.0.0" xmlns:xsi="http://www.w3.org/2001/XMLSchema-instance" xsi:schemaLocation="http://maven.apache.org/POM/4.0.0 http://maven.apache.org/xsd/maven-4.0.0.xsd">
    <parent>
        <artifactId>storm</artifactId>
        <groupId>org.apache.storm</groupId>
<<<<<<< HEAD
        <version>1.1.0.2.6.0.2-SNAPSHOT</version>
=======
        <version>1.1.1-SNAPSHOT</version>
>>>>>>> b04ff48f
        <relativePath>../../pom.xml</relativePath>
    </parent>
    <modelVersion>4.0.0</modelVersion>

    <artifactId>storm-druid</artifactId>

    <dependencies>
        <dependency>
            <groupId>org.apache.storm</groupId>
            <artifactId>storm-core</artifactId>
            <version>${project.version}</version>
            <scope>${provided.scope}</scope>
        </dependency>
        <dependency>
            <groupId>io.druid</groupId>
            <artifactId>tranquility-core_2.11</artifactId>
            <version>0.8.2</version>
            <exclusions>
                <exclusion>
                    <groupId>com.sun.jersey</groupId>
                    <artifactId>jersey-server</artifactId>
                </exclusion>
                <exclusion>
                    <groupId>com.sun.jersey</groupId>
                    <artifactId>jersey-core</artifactId>
                </exclusion>
                <exclusion>
                  <groupId>mysql</groupId>
                  <artifactId>mysql-connector-java</artifactId>
                </exclusion>
            </exclusions>
        </dependency>
        <dependency>
            <groupId>org.scala-lang</groupId>
            <artifactId>scala-library</artifactId>
            <version>2.11.8</version>
            <scope>provided</scope>
        </dependency>
        <dependency>
            <groupId>com.twitter</groupId>
            <artifactId>util-core_2.11</artifactId>
            <version>6.30.0</version>
        </dependency>
        <!-- tranquility library depends on jackson 2.4.6 version -->
        <dependency>
            <groupId>com.fasterxml.jackson.core</groupId>
            <artifactId>jackson-core</artifactId>
            <version>2.4.6</version>
        </dependency>
        <dependency>
            <groupId>com.fasterxml.jackson.core</groupId>
            <artifactId>jackson-databind</artifactId>
            <version>2.4.6</version>
        </dependency>
        <dependency>
            <groupId>com.fasterxml.jackson.dataformat</groupId>
            <artifactId>jackson-dataformat-smile</artifactId>
            <version>2.4.6</version>
        </dependency>

        <!--test dependencies -->
        <dependency>
            <groupId>junit</groupId>
            <artifactId>junit</artifactId>
            <scope>test</scope>
        </dependency>
    </dependencies>
</project><|MERGE_RESOLUTION|>--- conflicted
+++ resolved
@@ -20,11 +20,7 @@
     <parent>
         <artifactId>storm</artifactId>
         <groupId>org.apache.storm</groupId>
-<<<<<<< HEAD
         <version>1.1.0.2.6.0.2-SNAPSHOT</version>
-=======
-        <version>1.1.1-SNAPSHOT</version>
->>>>>>> b04ff48f
         <relativePath>../../pom.xml</relativePath>
     </parent>
     <modelVersion>4.0.0</modelVersion>
@@ -92,4 +88,44 @@
             <scope>test</scope>
         </dependency>
     </dependencies>
+
+    <build>
+        <plugins>
+            <plugin>
+                <groupId>org.apache.maven.plugins</groupId>
+                <artifactId>maven-shade-plugin</artifactId>
+                <executions>
+                    <execution>
+                        <phase>package</phase>
+                        <goals>
+                            <goal>shade</goal>
+                        </goals>
+                        <configuration>
+                            <filters>
+                                <filter>
+                                    <artifact>*:*</artifact>
+                                    <excludes>
+                                        <exclude>META-INF/*.SF</exclude>
+                                        <exclude>META-INF/*.DSA</exclude>
+                                        <exclude>META-INF/*.RSA</exclude>
+                                    </excludes>
+                                </filter>
+                            </filters>
+                            <relocations>
+                                <relocation>
+                                    <pattern>com.fasterxml.jackson</pattern>
+                                    <shadedPattern>org.apache.storm.druid.bolt.com.fasterxml.jackson</shadedPattern>
+                                </relocation>
+                                <relocation>
+                                    <pattern>org.jboss.netty</pattern>
+                                    <shadedPattern>org.apache.storm.druid.bolt.org.jboss.netty</shadedPattern>
+                                </relocation>
+                            </relocations>
+                            <createDependencyReducedPom>true</createDependencyReducedPom>
+                        </configuration>
+                    </execution>
+                </executions>
+            </plugin>
+        </plugins>
+    </build>
 </project>
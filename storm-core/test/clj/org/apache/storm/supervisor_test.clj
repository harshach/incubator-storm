;; Licensed to the Apache Software Foundation (ASF) under one
;; or more contributor license agreements.  See the NOTICE file
;; distributed with this work for additional information
;; regarding copyright ownership.  The ASF licenses this file
;; to you under the Apache License, Version 2.0 (the
;; "License"); you may not use this file except in compliance
;; with the License.  You may obtain a copy of the License at
;;
;; http://www.apache.org/licenses/LICENSE-2.0
;;
;; Unless required by applicable law or agreed to in writing, software
;; distributed under the License is distributed on an "AS IS" BASIS,
;; WITHOUT WARRANTIES OR CONDITIONS OF ANY KIND, either express or implied.
;; See the License for the specific language governing permissions and
;; limitations under the License.
(ns org.apache.storm.supervisor-test
  (:use [clojure test])
  (:require [conjure.core])
  (:use [conjure core])
  (:require [clojure.contrib [string :as contrib-str]])
  (:require [clojure [string :as string] [set :as set]])
  (:import [org.apache.storm.testing TestWordCounter TestWordSpout TestGlobalCount TestAggregatesCounter TestPlannerSpout]
           [org.apache.storm.daemon.supervisor SupervisorUtils SyncProcessEvent SupervisorData]
           [java.util ArrayList Arrays HashMap]
           [org.apache.storm.testing.staticmocking MockedSupervisorUtils])
  (:import [org.apache.storm.scheduler ISupervisor])
  (:import [org.apache.storm.utils Time Utils$UptimeComputer ConfigUtils])
  (:import [org.apache.storm.generated RebalanceOptions WorkerResources])
  (:import [org.apache.storm.testing.staticmocking MockedCluster])
  (:import [java.util UUID])
  (:import [org.apache.storm Thrift])
  (:import [org.mockito Mockito Matchers])
  (:import [org.mockito.exceptions.base MockitoAssertionError])
  (:import [java.io File])
  (:import [java.nio.file Files])
  (:import [org.apache.storm.utils Utils IPredicate])
  (:import [org.apache.storm.cluster StormClusterStateImpl ClusterStateContext ClusterUtils]
           [org.apache.storm.utils.staticmocking ConfigUtilsInstaller UtilsInstaller])
  (:import [java.nio.file.attribute FileAttribute])
  (:use [org.apache.storm config testing util log converter])
  (:use [org.apache.storm.daemon common])
  (:require [org.apache.storm.daemon [worker :as worker] [local-supervisor :as local-supervisor]])
  (:use [conjure core])
  (:require [clojure.java.io :as io]))

(defn worker-assignment
  "Return [storm-id executors]"
  [cluster supervisor-id port]
  (let [state (:storm-cluster-state cluster)
        slot-assigns (for [storm-id (.assignments state nil)]
                        (let [executors (-> (clojurify-assignment (.assignmentInfo state storm-id nil))
                                        :executor->node+port
                                        (Utils/reverseMap)
                                        clojurify-structure
                                        (get [supervisor-id port] ))]
                          (when executors [storm-id executors])
                          ))
        pred (reify IPredicate (test [this x] (not-nil? x)))
        ret (Utils/findOne pred slot-assigns)]
    (when-not ret
      (throw (RuntimeException. "Could not find assignment for worker")))
    ret
    ))

(defn heartbeat-worker [supervisor port storm-id executors]
  (let [conf (.getConf supervisor)]
    (worker/do-heartbeat {:conf conf
                          :port port
                          :storm-id storm-id
                          :executors executors
                          :worker-id (find-worker-id conf port)})))

(defn heartbeat-workers [cluster supervisor-id ports]
  (let [sup (get-supervisor cluster supervisor-id)]
    (doseq [p ports]
      (let [[storm-id executors] (worker-assignment cluster supervisor-id p)]
        (heartbeat-worker sup p storm-id executors)
        ))))

;TODO: when translating this function, you should replace the map-val with a proper for loop HERE
(defn validate-launched-once [launched supervisor->ports storm-id]
  (let [counts (map count (vals launched))
        launched-supervisor->ports (apply merge-with set/union
                                          (for [[[s p] sids] launched
                                                :when (some #(= % storm-id) sids)]
                                            {s #{p}}))
        supervisor->ports (map-val set supervisor->ports)]
    (is (every? (partial = 1) counts))
    (is (= launched-supervisor->ports supervisor->ports))
    ))

(defmacro letlocals
  [& body]
  (let [[tobind lexpr] (split-at (dec (count body)) body)
        binded (vec (mapcat (fn [e]
                              (if (and (list? e) (= 'bind (first e)))
                                [(second e) (last e)]
                                ['_ e]
                                ))
                            tobind))]
    `(let ~binded
       ~(first lexpr))))

(deftest launches-assignment
  (with-simulated-time-local-cluster [cluster :supervisors 0
    :daemon-conf {ConfigUtils/NIMBUS_DO_NOT_REASSIGN true
                  SUPERVISOR-WORKER-START-TIMEOUT-SECS 5
                  SUPERVISOR-WORKER-TIMEOUT-SECS 15
                  SUPERVISOR-MONITOR-FREQUENCY-SECS 3}]
    (letlocals
      (bind topology (Thrift/buildTopology
                       {"1" (Thrift/prepareSpoutDetails
                              (TestPlannerSpout. true) (Integer. 4))}
                       {}))
      (bind sup1 (add-supervisor cluster :id "sup1" :ports [1 2 3 4]))
      (bind changed (capture-changed-workers
                      (submit-mocked-assignment
                        (:nimbus cluster)
                        (:storm-cluster-state cluster)
                        "test"
                        {TOPOLOGY-WORKERS 3}
                        topology
                        {1 "1"
                         2 "1"
                         3 "1"
                         4 "1"}
                        {[1 1] ["sup1" 1]
                         [2 2] ["sup1" 2]
                         [3 3] ["sup1" 3]
                         [4 4] ["sup1" 3]}
                        {["sup1" 1] [0.0 0.0 0.0]
                         ["sup1" 2] [0.0 0.0 0.0]
                         ["sup1" 3] [0.0 0.0 0.0]
                         })
                      ;; Instead of sleeping until topology is scheduled, rebalance topology so mk-assignments is called.
                      (.rebalance (:nimbus cluster) "test" (doto (RebalanceOptions.) (.set_wait_secs 0)))
                      (advance-cluster-time cluster 2)
                      (heartbeat-workers cluster "sup1" [1 2 3])
                      (advance-cluster-time cluster 10)))
      (bind storm-id (get-storm-id (:storm-cluster-state cluster) "test"))
      (is (empty? (:shutdown changed)))
      (validate-launched-once (:launched changed) {"sup1" [1 2 3]} storm-id)
      (bind changed (capture-changed-workers
                        (doseq [i (range 10)]
                          (heartbeat-workers cluster "sup1" [1 2 3])
                          (advance-cluster-time cluster 10))
                        ))
      (is (empty? (:shutdown changed)))
      (is (empty? (:launched changed)))
      (bind changed (capture-changed-workers
                      (heartbeat-workers cluster "sup1" [1 2])
                      (advance-cluster-time cluster 10)
                      ))
      (validate-launched-once (:launched changed) {"sup1" [3]} storm-id)
      (is (= {["sup1" 3] 1} (:shutdown changed)))
      )))

(deftest test-multiple-active-storms-multiple-supervisors
  (with-simulated-time-local-cluster [cluster :supervisors 0
    :daemon-conf {ConfigUtils/NIMBUS_DO_NOT_REASSIGN true
                  SUPERVISOR-WORKER-START-TIMEOUT-SECS 5
                  SUPERVISOR-WORKER-TIMEOUT-SECS 15
                  SUPERVISOR-MONITOR-FREQUENCY-SECS 3}]
    (letlocals
      (bind topology (Thrift/buildTopology
                       {"1" (Thrift/prepareSpoutDetails
                              (TestPlannerSpout. true) (Integer. 4))}
                       {}))
      (bind topology2 (Thrift/buildTopology
                       {"1" (Thrift/prepareSpoutDetails
                              (TestPlannerSpout. true) (Integer. 3))}
                       {}))
      (bind sup1 (add-supervisor cluster :id "sup1" :ports [1 2 3 4]))
      (bind sup2 (add-supervisor cluster :id "sup2" :ports [1 2]))
      (bind changed (capture-changed-workers
                      (submit-mocked-assignment
                        (:nimbus cluster)
                        (:storm-cluster-state cluster)
                        "test"
                        {TOPOLOGY-WORKERS 3 TOPOLOGY-MESSAGE-TIMEOUT-SECS 40}
                        topology
                        {1 "1"
                         2 "1"
                         3 "1"
                         4 "1"}
                        {[1 1] ["sup1" 1]
                         [2 2] ["sup1" 2]
                         [3 3] ["sup2" 1]
                         [4 4] ["sup2" 1]}
                        {["sup1" 1] [0.0 0.0 0.0]
                         ["sup1" 2] [0.0 0.0 0.0]
                         ["sup2" 1] [0.0 0.0 0.0]
                         })
                      ;; Instead of sleeping until topology is scheduled, rebalance topology so mk-assignments is called.
                      (.rebalance (:nimbus cluster) "test" (doto (RebalanceOptions.) (.set_wait_secs 0)))
                      (advance-cluster-time cluster 2)
                      (heartbeat-workers cluster "sup1" [1 2])
                      (heartbeat-workers cluster "sup2" [1])
                      ))
      (bind storm-id (get-storm-id (:storm-cluster-state cluster) "test"))
      (is (empty? (:shutdown changed)))
      (validate-launched-once (:launched changed) {"sup1" [1 2] "sup2" [1]} storm-id)
      (bind changed (capture-changed-workers
                      (submit-mocked-assignment
                        (:nimbus cluster)
                        (:storm-cluster-state cluster)
                        "test2"
                        {TOPOLOGY-WORKERS 2}
                        topology2
                        {1 "1"
                         2 "1"
                         3 "1"}
                        {[1 1] ["sup1" 3]
                         [2 2] ["sup1" 3]
                         [3 3] ["sup2" 2]}
                        {["sup1" 3] [0.0 0.0 0.0]
                         ["sup2" 2] [0.0 0.0 0.0]
                         })
                      ;; Instead of sleeping until topology is scheduled, rebalance topology so mk-assignments is called.
                      (.rebalance (:nimbus cluster) "test2" (doto (RebalanceOptions.) (.set_wait_secs 0)))
                      (advance-cluster-time cluster 2)
                      (heartbeat-workers cluster "sup1" [3])
                      (heartbeat-workers cluster "sup2" [2])
                      ))
      (bind storm-id2 (get-storm-id (:storm-cluster-state cluster) "test2"))
      (is (empty? (:shutdown changed)))
      (validate-launched-once (:launched changed) {"sup1" [3] "sup2" [2]} storm-id2)
      (bind changed (capture-changed-workers
        (.killTopology (:nimbus cluster) "test")
        (doseq [i (range 4)]
          (advance-cluster-time cluster 8)
          (heartbeat-workers cluster "sup1" [1 2 3])
          (heartbeat-workers cluster "sup2" [1 2])
          )))
      (is (empty? (:shutdown changed)))
      (is (empty? (:launched changed)))
      (bind changed (capture-changed-workers
        (advance-cluster-time cluster 12)
        ))
      (is (empty? (:launched changed)))
      (is (= {["sup1" 1] 1 ["sup1" 2] 1 ["sup2" 1] 1} (:shutdown changed)))
      (bind changed (capture-changed-workers
        (doseq [i (range 10)]
          (heartbeat-workers cluster "sup1" [3])
          (heartbeat-workers cluster "sup2" [2])
          (advance-cluster-time cluster 10)
          )))
      (is (empty? (:shutdown changed)))
      (is (empty? (:launched changed)))
      ;; TODO check that downloaded code is cleaned up only for the one storm
      )))

(defn get-heartbeat [cluster supervisor-id]
  (clojurify-supervisor-info (.supervisorInfo (:storm-cluster-state cluster) supervisor-id)))

(defn check-heartbeat [cluster supervisor-id within-secs]
  (let [hb (get-heartbeat cluster supervisor-id)
        time-secs (:time-secs hb)
        now (Time/currentTimeSecs)
        delta (- now time-secs)]
    (is (>= delta 0))
    (is (<= delta within-secs))
    ))

(deftest heartbeats-to-nimbus
  (with-simulated-time-local-cluster [cluster :supervisors 0
    :daemon-conf {SUPERVISOR-WORKER-START-TIMEOUT-SECS 15
                  SUPERVISOR-HEARTBEAT-FREQUENCY-SECS 3}]
    (letlocals
      (bind sup1 (add-supervisor cluster :id "sup" :ports [5 6 7]))
      (advance-cluster-time cluster 4)
      (bind hb (get-heartbeat cluster "sup"))
      (is (= #{5 6 7} (set (:meta hb))))
      (check-heartbeat cluster "sup" 3)
      (advance-cluster-time cluster 3)
      (check-heartbeat cluster "sup" 3)
      (advance-cluster-time cluster 3)
      (check-heartbeat cluster "sup" 3)
      (advance-cluster-time cluster 15)
      (check-heartbeat cluster "sup" 3)
      (bind topology (Thrift/buildTopology
                       {"1" (Thrift/prepareSpoutDetails
                              (TestPlannerSpout. true) (Integer. 4))}
                       {}))
      ;; prevent them from launching by capturing them
      (capture-changed-workers
       (submit-local-topology (:nimbus cluster) "test" {TOPOLOGY-WORKERS 2} topology)
       (advance-cluster-time cluster 3)
       (check-heartbeat cluster "sup" 3)
       (advance-cluster-time cluster 3)
       (check-heartbeat cluster "sup" 3)
       (advance-cluster-time cluster 3)
       (check-heartbeat cluster "sup" 3)
       (advance-cluster-time cluster 20)
       (check-heartbeat cluster "sup" 3))
      )))

(deftest test-worker-launch-command
  (testing "*.worker.childopts configuration"
    (let [mock-port 42
          mock-storm-id "fake-storm-id"
          mock-worker-id "fake-worker-id"
          mock-cp (str Utils/FILE_PATH_SEPARATOR "base" Utils/CLASS_PATH_SEPARATOR Utils/FILE_PATH_SEPARATOR "stormjar.jar")
          mock-sensitivity "S3"
          exp-args-fn (fn [opts topo-opts classpath]
<<<<<<< HEAD
                        (let [file-prefix (let [os (System/getProperty "os.name")]
                                            (if (.startsWith os "Windows") (str "file:///")
                                                    (str "")))
                              sequences (concat [(SupervisorUtils/javaCmd "java") "-cp" classpath
                                                (str "-Dlogfile.name=" "worker.log")
                                                "-Dstorm.home="
                                                (str "-Dworkers.artifacts=" "/tmp/workers-artifacts")
                                                (str "-Dstorm.id=" mock-storm-id)
                                                (str "-Dworker.id=" mock-worker-id)
                                                (str "-Dworker.port=" mock-port)
                                                (str "-Dstorm.log.dir=" (ConfigUtils/getLogDir))
                                                (str "-Dlog4j.configurationFile=" file-prefix Utils/FILE_PATH_SEPARATOR "log4j2" Utils/FILE_PATH_SEPARATOR "worker.xml")
                                                 "-DLog4jContextSelector=org.apache.logging.log4j.core.selector.BasicContextSelector"
                                                "org.apache.storm.LogWriter"]
                                         [(SupervisorUtils/javaCmd "java") "-server"]
                                         opts
                                         topo-opts
                                         ["-Djava.library.path="
                                          (str "-Dlogfile.name=" "worker.log")
                                          "-Dstorm.home="
                                          "-Dworkers.artifacts=/tmp/workers-artifacts"
                                          "-Dstorm.conf.file="
                                          "-Dstorm.options="
                                          (str "-Dstorm.log.dir=" (ConfigUtils/getLogDir))
                                          (str "-Dlogging.sensitivity=" mock-sensitivity)
                                          (str "-Dlog4j.configurationFile=" file-prefix Utils/FILE_PATH_SEPARATOR "log4j2" Utils/FILE_PATH_SEPARATOR "worker.xml")
                                          "-DLog4jContextSelector=org.apache.logging.log4j.core.selector.BasicContextSelector"
                                          (str "-Dstorm.id=" mock-storm-id)
                                          (str "-Dworker.id=" mock-worker-id)
                                          (str "-Dworker.port=" mock-port)
                                          "-cp" classpath
                                          "org.apache.storm.daemon.worker"
                                          mock-storm-id
                                          ""
                                          mock-port
                                          mock-worker-id])
                          ret (ArrayList.)]
                        (doseq [val sequences]
                          (.add ret (str val)))
                          ret))]
=======
                       (concat [(supervisor/java-cmd) "-cp" classpath
                               (str "-Dlogfile.name=" "worker.log")
                               "-Dstorm.home="
                               (str "-Dworkers.artifacts=" "/tmp/workers-artifacts")
                               (str "-Dstorm.id=" mock-storm-id)
                               (str "-Dworker.id=" mock-worker-id)
                               (str "-Dworker.port=" mock-port)
                               (str "-Dstorm.log.dir=" storm-log-dir)
                               "-Dlog4j.configurationFile=/log4j2/worker.xml"
                               "-DLog4jContextSelector=org.apache.logging.log4j.core.selector.BasicContextSelector"
                               "org.apache.storm.LogWriter"]
                               [(supervisor/java-cmd) "-server"]
                               opts
                               topo-opts
                               ["-Djava.library.path="
                                (str "-Dlogfile.name=" "worker.log")
                                "-Dstorm.home="
                                "-Dworkers.artifacts=/tmp/workers-artifacts"
                                "-Dstorm.conf.file="
                                "-Dstorm.options="
                                (str "-Dstorm.log.dir=" storm-log-dir)
                                (str "-Djava.io.tmpdir=/tmp/workers" Utils/FILE_PATH_SEPARATOR mock-worker-id Utils/FILE_PATH_SEPARATOR "tmp")
                                (str "-Dlogging.sensitivity=" mock-sensitivity)
                                (str "-Dlog4j.configurationFile=" Utils/FILE_PATH_SEPARATOR "log4j2" Utils/FILE_PATH_SEPARATOR "worker.xml")
                                "-DLog4jContextSelector=org.apache.logging.log4j.core.selector.BasicContextSelector"
                                (str "-Dstorm.id=" mock-storm-id)
                                (str "-Dworker.id=" mock-worker-id)
                                (str "-Dworker.port=" mock-port)
                                "-cp" classpath
                                "org.apache.storm.daemon.worker"
                                mock-storm-id
                                mock-port
                                mock-worker-id]))]
>>>>>>> 96f81d79
      (testing "testing *.worker.childopts as strings with extra spaces"
        (let [string-opts "-Dfoo=bar  -Xmx1024m"
              topo-string-opts "-Dkau=aux   -Xmx2048m"
              exp-args (exp-args-fn ["-Dfoo=bar" "-Xmx1024m"]
                                    ["-Dkau=aux" "-Xmx2048m"]
                                    mock-cp)
              mock-supervisor {STORM-CLUSTER-MODE :distributed
                                      WORKER-CHILDOPTS string-opts}
              mocked-supervisor-storm-conf {TOPOLOGY-WORKER-CHILDOPTS
                                            topo-string-opts}
              utils-spy (->>
                          (proxy [Utils] []
                            (addToClasspathImpl [classpath paths] mock-cp)
                            (launchProcessImpl [& _] nil))
                          Mockito/spy)
              cu-proxy (proxy [ConfigUtils] []
                          (supervisorStormDistRootImpl ([conf] nil)
                                                       ([conf storm-id] nil))
                          (readSupervisorStormConfImpl [conf storm-id] mocked-supervisor-storm-conf)
                          (setWorkerUserWSEImpl [conf worker-id user] nil)
<<<<<<< HEAD
                          (workerArtifactsRootImpl [conf] "/tmp/workers-artifacts"))
              process-proxy (proxy [SyncProcessEvent] []
                              (jlp [stormRoot conf] "")
                              (writeLogMetadata [stormconf user workerId stormId port conf] nil)
                              (createBlobstoreLinks [conf stormId workerId] nil))]

=======
                          (workerRootImpl [conf] "/tmp/workers")
                          (workerArtifactsRootImpl [conf] "/tmp/workers-artifacts"))]
>>>>>>> 96f81d79
          (with-open [_ (ConfigUtilsInstaller. cu-proxy)
                      _ (UtilsInstaller. utils-spy)]
                (.launchWorker process-proxy mock-supervisor nil
                                      "" mock-storm-id mock-port
                                      mock-worker-id
                                      (WorkerResources.) nil nil)
                (. (Mockito/verify utils-spy)
                   (launchProcessImpl (Matchers/eq exp-args)
                                      (Matchers/any)
                                      (Matchers/any)
                                      (Matchers/any)
                                      (Matchers/any))))))

      (testing "testing *.worker.childopts as list of strings, with spaces in values"
        (let [list-opts '("-Dopt1='this has a space in it'" "-Xmx1024m")
              topo-list-opts '("-Dopt2='val with spaces'" "-Xmx2048m")
              exp-args (exp-args-fn list-opts topo-list-opts mock-cp)
              mock-supervisor  {STORM-CLUSTER-MODE :distributed
                                      WORKER-CHILDOPTS list-opts}
              mocked-supervisor-storm-conf {TOPOLOGY-WORKER-CHILDOPTS
                                            topo-list-opts}
              cu-proxy (proxy [ConfigUtils] []
                          (supervisorStormDistRootImpl ([conf] nil)
                                                       ([conf storm-id] nil))
                          (readSupervisorStormConfImpl [conf storm-id] mocked-supervisor-storm-conf)
                          (setWorkerUserWSEImpl [conf worker-id user] nil)
                          (workerRootImpl [conf] "/tmp/workers")
                          (workerArtifactsRootImpl [conf] "/tmp/workers-artifacts"))
              utils-spy (->>
                          (proxy [Utils] []
                            (addToClasspathImpl [classpath paths] mock-cp)
                            (launchProcessImpl [& _] nil))
                          Mockito/spy)
              process-proxy (proxy [SyncProcessEvent] []
                              (jlp [stormRoot conf] "")
                              (writeLogMetadata [stormconf user workerId stormId port conf] nil)
                              (createBlobstoreLinks [conf stormId workerId] nil))]
            (with-open [_ (ConfigUtilsInstaller. cu-proxy)
                        _ (UtilsInstaller. utils-spy)]
                  (.launchWorker process-proxy mock-supervisor nil
                                            "" mock-storm-id
                                            mock-port
                                            mock-worker-id
                                            (WorkerResources.) nil nil)
                  (. (Mockito/verify utils-spy)
                     (launchProcessImpl (Matchers/eq exp-args)
                                        (Matchers/any)
                                        (Matchers/any)
                                        (Matchers/any)
                                        (Matchers/any))))))

      (testing "testing topology.classpath is added to classpath"
        (let [topo-cp (str Utils/FILE_PATH_SEPARATOR "any" Utils/FILE_PATH_SEPARATOR "path")
              exp-args (exp-args-fn [] [] (Utils/addToClasspath mock-cp [topo-cp]))
              mock-supervisor {STORM-CLUSTER-MODE :distributed}
              mocked-supervisor-storm-conf {TOPOLOGY-CLASSPATH topo-cp}
              cu-proxy (proxy [ConfigUtils] []
                          (supervisorStormDistRootImpl ([conf] nil)
                                                       ([conf storm-id] nil))
                          (readSupervisorStormConfImpl [conf storm-id] mocked-supervisor-storm-conf)
                          (setWorkerUserWSEImpl [conf worker-id user] nil)
                          (workerRootImpl [conf] "/tmp/workers")
                          (workerArtifactsRootImpl [conf] "/tmp/workers-artifacts"))
              utils-spy (->>
                          (proxy [Utils] []
                            (currentClasspathImpl []
                              (str Utils/FILE_PATH_SEPARATOR "base"))
                            (launchProcessImpl [& _] nil))
                          Mockito/spy)
              process-proxy (proxy [SyncProcessEvent] []
                              (jlp [stormRoot conf] "")
                              (writeLogMetadata [stormconf user workerId stormId port conf] nil)
                              (createBlobstoreLinks [conf stormId workerId] nil))]
          (with-open [_ (ConfigUtilsInstaller. cu-proxy)
                      _ (UtilsInstaller. utils-spy)]
                  (.launchWorker process-proxy mock-supervisor nil
                                               "" mock-storm-id
                                              mock-port
                                              mock-worker-id
                                              (WorkerResources.) nil nil)
                  (. (Mockito/verify utils-spy)
                     (launchProcessImpl (Matchers/eq exp-args)
                                        (Matchers/any)
                                        (Matchers/any)
                                        (Matchers/any)
                                        (Matchers/any))))))
      (testing "testing topology.environment is added to environment for worker launch"
        (let [topo-env {"THISVAR" "somevalue" "THATVAR" "someothervalue"}
              full-env (merge topo-env {"LD_LIBRARY_PATH" nil})
              exp-args (exp-args-fn [] [] mock-cp)
              mock-supervisor {STORM-CLUSTER-MODE :distributed}
              mocked-supervisor-storm-conf {TOPOLOGY-ENVIRONMENT topo-env}
              cu-proxy (proxy [ConfigUtils] []
                          (supervisorStormDistRootImpl ([conf] nil)
                                                       ([conf storm-id] nil))
                          (readSupervisorStormConfImpl [conf storm-id] mocked-supervisor-storm-conf)
                          (setWorkerUserWSEImpl [conf worker-id user] nil)
                          (workerRootImpl [conf] "/tmp/workers")
                          (workerArtifactsRootImpl [conf] "/tmp/workers-artifacts"))
              utils-spy (->>
                          (proxy [Utils] []
                            (currentClasspathImpl []
                              (str Utils/FILE_PATH_SEPARATOR "base"))
                            (launchProcessImpl [& _] nil))
                          Mockito/spy)
              process-proxy (proxy [SyncProcessEvent] []
                              (jlp [stormRoot conf] nil)
                              (writeLogMetadata [stormconf user workerId stormId port conf] nil)
                              (createBlobstoreLinks [conf stormId workerId] nil))]
          (with-open [_ (ConfigUtilsInstaller. cu-proxy)
                      _ (UtilsInstaller. utils-spy)]
            (.launchWorker process-proxy mock-supervisor nil
                                        "" mock-storm-id
                                        mock-port
                                        mock-worker-id
                                        (WorkerResources.) nil nil)
              (. (Mockito/verify utils-spy)
                 (launchProcessImpl (Matchers/any)
                                    (Matchers/eq full-env)
                                    (Matchers/any)
                                    (Matchers/any)
                                    (Matchers/any)))))))))

(deftest test-worker-launch-command-run-as-user
  (testing "*.worker.childopts configuration"
    (let [file-prefix (let [os (System/getProperty "os.name")]
                        (if (.startsWith os "Windows") (str "file:///")
                          (str "")))
          mock-port 42
          mock-storm-id "fake-storm-id"
          mock-worker-id "fake-worker-id"
          mock-sensitivity "S3"
          mock-cp "mock-classpath'quote-on-purpose"
          attrs (make-array FileAttribute 0)
          storm-local (.getCanonicalPath (.toFile (Files/createTempDirectory "storm-local" attrs)))
          worker-script (str storm-local Utils/FILE_PATH_SEPARATOR "workers" Utils/FILE_PATH_SEPARATOR mock-worker-id Utils/FILE_PATH_SEPARATOR "storm-worker-script.sh")
          exp-launch ["/bin/worker-launcher"
                      "me"
                      "worker"
                      (str storm-local Utils/FILE_PATH_SEPARATOR "workers" Utils/FILE_PATH_SEPARATOR mock-worker-id)
                      worker-script]
          exp-script-fn (fn [opts topo-opts]
                          (str "#!/bin/bash\r\n'export' 'LD_LIBRARY_PATH=';\r\n\r\nexec 'java'"
                               " '-cp' 'mock-classpath'\"'\"'quote-on-purpose'"
                               " '-Dlogfile.name=" "worker.log'"
                               " '-Dstorm.home='"
                               " '-Dworkers.artifacts=" (str storm-local "/workers-artifacts'")
                               " '-Dstorm.id=" mock-storm-id "'"
                               " '-Dworker.id=" mock-worker-id "'"
                               " '-Dworker.port=" mock-port "'"
                               " '-Dstorm.log.dir=" (ConfigUtils/getLogDir) "'"
                               " '-Dlog4j.configurationFile=" (str file-prefix Utils/FILE_PATH_SEPARATOR "log4j2" Utils/FILE_PATH_SEPARATOR "worker.xml'")
                               " '-DLog4jContextSelector=org.apache.logging.log4j.core.selector.BasicContextSelector'"
                               " 'org.apache.storm.LogWriter'"
                               " 'java' '-server'"
                               " " (Utils/shellCmd opts)
                               " " (Utils/shellCmd topo-opts)
                               " '-Djava.library.path='"
                               " '-Dlogfile.name=" "worker.log'"
                               " '-Dstorm.home='"
                               " '-Dworkers.artifacts=" (str storm-local "/workers-artifacts'")
                               " '-Dstorm.conf.file='"
                               " '-Dstorm.options='"
<<<<<<< HEAD
                               " '-Dstorm.log.dir=" (ConfigUtils/getLogDir) "'"
=======
                               " '-Dstorm.log.dir=" storm-log-dir "'"
                               " '-Djava.io.tmpdir=" (str  storm-local "/workers/" mock-worker-id "/tmp'")
>>>>>>> 96f81d79
                               " '-Dlogging.sensitivity=" mock-sensitivity "'"
                               " '-Dlog4j.configurationFile=" (str file-prefix Utils/FILE_PATH_SEPARATOR "log4j2" Utils/FILE_PATH_SEPARATOR "worker.xml'")
                               " '-DLog4jContextSelector=org.apache.logging.log4j.core.selector.BasicContextSelector'"
                               " '-Dstorm.id=" mock-storm-id "'"
                               " '-Dworker.id=" mock-worker-id "'"
                               " '-Dworker.port=" mock-port "'"
                               " '-cp' 'mock-classpath'\"'\"'quote-on-purpose'"
                               " 'org.apache.storm.daemon.worker'"
                               " '" mock-storm-id "'"
                               " '""'"
                               " '" mock-port "'"
                               " '" mock-worker-id "';"))]
      (try
        (testing "testing *.worker.childopts as strings with extra spaces"
          (let [string-opts "-Dfoo=bar  -Xmx1024m"
                topo-string-opts "-Dkau=aux   -Xmx2048m"
                exp-script (exp-script-fn ["-Dfoo=bar" "-Xmx1024m"]
                                          ["-Dkau=aux" "-Xmx2048m"])
                _ (.mkdirs (io/file storm-local "workers" mock-worker-id))
                mock-supervisor {STORM-CLUSTER-MODE :distributed
                                        STORM-LOCAL-DIR storm-local
                                        STORM-WORKERS-ARTIFACTS-DIR (str storm-local "/workers-artifacts")
                                        SUPERVISOR-RUN-WORKER-AS-USER true
                                        WORKER-CHILDOPTS string-opts}
                mocked-supervisor-storm-conf {TOPOLOGY-WORKER-CHILDOPTS
                                              topo-string-opts
                                              TOPOLOGY-SUBMITTER-USER "me"}
                cu-proxy (proxy [ConfigUtils] []
                          (supervisorStormDistRootImpl ([conf] nil)
                                                       ([conf storm-id] nil))
                          (readSupervisorStormConfImpl [conf storm-id] mocked-supervisor-storm-conf)
                          (setWorkerUserWSEImpl [conf worker-id user] nil))
                utils-spy (->>
                            (proxy [Utils] []
                              (addToClasspathImpl [classpath paths] mock-cp)
                              (launchProcessImpl [& _] nil))
                            Mockito/spy)
                supervisor-utils (Mockito/mock SupervisorUtils)
                process-proxy (proxy [SyncProcessEvent] []
                                (jlp [stormRoot conf] "")
                                (writeLogMetadata [stormconf user workerId stormId port conf] nil))]
            (with-open [_ (ConfigUtilsInstaller. cu-proxy)
                        _ (UtilsInstaller. utils-spy)
                        _ (MockedSupervisorUtils. supervisor-utils)]
              (. (Mockito/when (.javaCmdImpl supervisor-utils (Mockito/any))) (thenReturn (str "java")))
              (.launchWorker process-proxy mock-supervisor nil
                                          "" mock-storm-id
                                          mock-port
                                          mock-worker-id
                                          (WorkerResources.) nil nil)
                (. (Mockito/verify utils-spy)
                   (launchProcessImpl (Matchers/eq exp-launch)
                                      (Matchers/any)
                                      (Matchers/any)
                                      (Matchers/any)
                                      (Matchers/any))))
            (is (= (slurp worker-script) exp-script))
            ))
        (finally (Utils/forceDelete storm-local)))
      (.mkdirs (io/file storm-local "workers" mock-worker-id))
      (try
        (testing "testing *.worker.childopts as list of strings, with spaces in values"
          (let [list-opts '("-Dopt1='this has a space in it'" "-Xmx1024m")
                topo-list-opts '("-Dopt2='val with spaces'" "-Xmx2048m")
                exp-script (exp-script-fn list-opts topo-list-opts)
                mock-supervisor {STORM-CLUSTER-MODE :distributed
                                        STORM-LOCAL-DIR storm-local
                                        STORM-WORKERS-ARTIFACTS-DIR (str storm-local "/workers-artifacts")
                                        SUPERVISOR-RUN-WORKER-AS-USER true
                                        WORKER-CHILDOPTS list-opts}
                mocked-supervisor-storm-conf {TOPOLOGY-WORKER-CHILDOPTS
                                              topo-list-opts
                                              TOPOLOGY-SUBMITTER-USER "me"}
                cu-proxy (proxy [ConfigUtils] []
                          (supervisorStormDistRootImpl ([conf] nil)
                                                       ([conf storm-id] nil))
                          (readSupervisorStormConfImpl [conf storm-id] mocked-supervisor-storm-conf)
                          (setWorkerUserWSEImpl [conf worker-id user] nil))
                utils-spy (->>
                            (proxy [Utils] []
                              (addToClasspathImpl [classpath paths] mock-cp)
                              (launchProcessImpl [& _] nil))
                            Mockito/spy)
                supervisor-utils (Mockito/mock SupervisorUtils)
                process-proxy (proxy [SyncProcessEvent] []
                                (jlp [stormRoot conf] "")
                                (writeLogMetadata [stormconf user workerId stormId port conf] nil))]
            (with-open [_ (ConfigUtilsInstaller. cu-proxy)
                        _ (UtilsInstaller. utils-spy)
                        _ (MockedSupervisorUtils. supervisor-utils)]
              (. (Mockito/when (.javaCmdImpl supervisor-utils (Mockito/any))) (thenReturn (str "java")))
              (.launchWorker process-proxy mock-supervisor nil
                                          "" mock-storm-id
                                          mock-port
                                          mock-worker-id
                                          (WorkerResources.) nil nil)
                (. (Mockito/verify utils-spy)
                 (launchProcessImpl (Matchers/any)
                                    (Matchers/any)
                                    (Matchers/any)
                                    (Matchers/any)
                                    (Matchers/any))))
            (is (= (slurp worker-script) exp-script))
            ))
        (finally (Utils/forceDelete storm-local))))))

(deftest test-workers-go-bananas
  ;; test that multiple workers are started for a port, and test that
  ;; supervisor shuts down propertly (doesn't shutdown the most
  ;; recently launched one, checks heartbeats correctly, etc.)
  )

(deftest downloads-code
  )

(deftest test-stateless
  )

(deftest cleans-up-on-unassign
  ;; TODO just do reassign, and check that cleans up worker states after killing but doesn't get rid of downloaded code
  )

(deftest test-supervisor-data-acls
  (testing "supervisor-data uses correct ACLs"
    (let [scheme "digest"
          digest "storm:thisisapoorpassword"
          auth-conf {STORM-ZOOKEEPER-AUTH-SCHEME scheme
                     STORM-ZOOKEEPER-AUTH-PAYLOAD digest}
          expected-acls (SupervisorUtils/supervisorZkAcls)
          fake-isupervisor (reify ISupervisor
                             (getSupervisorId [this] nil)
                             (getAssignmentId [this] nil))
          fake-cu (proxy [ConfigUtils] []
                    (supervisorStateImpl [conf] nil)
                    (supervisorLocalDirImpl [conf] nil))
          fake-utils (proxy [Utils] []
                       (localHostnameImpl [] nil)
                       (makeUptimeComputer [] (proxy [Utils$UptimeComputer] []
                                                (upTime [] 0))))
          cluster-utils (Mockito/mock ClusterUtils)]
      (with-open [_ (ConfigUtilsInstaller. fake-cu)
                  _ (UtilsInstaller. fake-utils)
                  mocked-cluster (MockedCluster. cluster-utils)]
          (SupervisorData. auth-conf nil fake-isupervisor)
          (.mkStormClusterStateImpl (Mockito/verify cluster-utils (Mockito/times 1)) (Mockito/any) (Mockito/eq expected-acls) (Mockito/any))))))

  (deftest test-write-log-metadata
    (testing "supervisor writes correct data to logs metadata file"
      (let [exp-owner "alice"
            exp-worker-id "42"
            exp-storm-id "0123456789"
            exp-port 4242
            exp-logs-users ["bob" "charlie" "daryl"]
            exp-logs-groups ["read-only-group" "special-group"]
            storm-conf {TOPOLOGY-SUBMITTER-USER "alice"
                        TOPOLOGY-USERS ["charlie" "bob"]
                        TOPOLOGY-GROUPS ["special-group"]
                        LOGS-GROUPS ["read-only-group"]
                        LOGS-USERS ["daryl"]}
            exp-data {TOPOLOGY-SUBMITTER-USER exp-owner
                      "worker-id" exp-worker-id
                      LOGS-USERS exp-logs-users
                      LOGS-GROUPS exp-logs-groups}
            conf {}
            process-proxy (->> (proxy [SyncProcessEvent] []
                            (writeLogMetadataToYamlFile [stormId  port data conf] nil))
                            Mockito/spy)]
          (.writeLogMetadata process-proxy storm-conf exp-owner exp-worker-id
            exp-storm-id  exp-port conf)
        (.writeLogMetadataToYamlFile (Mockito/verify process-proxy (Mockito/times 1)) (Mockito/eq exp-storm-id) (Mockito/eq exp-port) (Mockito/any) (Mockito/eq conf)))))

  (deftest test-worker-launcher-requires-user
    (testing "worker-launcher throws on blank user"
      (let [utils-proxy (proxy [Utils] []
                          (launchProcessImpl [& _] nil))]
        (with-open [_ (UtilsInstaller. utils-proxy)]
          (is (try
                (SupervisorUtils/workerLauncher {} nil (ArrayList.) {} nil nil nil)
                false
                (catch Throwable t
                  (and (re-matches #"(?i).*user cannot be blank.*" (.getMessage t))
                       (Utils/exceptionCauseIsInstanceOf java.lang.IllegalArgumentException t)))))))))

  (defn found? [sub-str input-str]
    (if (string? input-str)
      (contrib-str/substring? sub-str (str input-str))
      (boolean (some #(contrib-str/substring? sub-str %) input-str))))

  (defn not-found? [sub-str input-str]
    (complement (found? sub-str input-str)))

  (deftest test-substitute-childopts-happy-path-string
    (testing "worker-launcher replaces ids in childopts"
      (let [worker-id "w-01"
            topology-id "s-01"
            port 9999
            mem-onheap (int 512)
            childopts "-Xloggc:/home/y/lib/storm/current/logs/gc.worker-%ID%-%TOPOLOGY-ID%-%WORKER-ID%-%WORKER-PORT%.log -Xms256m -Xmx%HEAP-MEM%m"
            expected-childopts '("-Xloggc:/home/y/lib/storm/current/logs/gc.worker-9999-s-01-w-01-9999.log" "-Xms256m" "-Xmx512m")
            process-event (SyncProcessEvent.)
            childopts-with-ids (vec (.substituteChildopts process-event childopts worker-id topology-id port mem-onheap))]
        (is (= expected-childopts childopts-with-ids)))))

  (deftest test-substitute-childopts-happy-path-list
    (testing "worker-launcher replaces ids in childopts"
      (let [worker-id "w-01"
            topology-id "s-01"
            port 9999
            mem-onheap (int 512)
            childopts '("-Xloggc:/home/y/lib/storm/current/logs/gc.worker-%ID%-%TOPOLOGY-ID%-%WORKER-ID%-%WORKER-PORT%.log" "-Xms256m" "-Xmx%HEAP-MEM%m")
            expected-childopts '("-Xloggc:/home/y/lib/storm/current/logs/gc.worker-9999-s-01-w-01-9999.log" "-Xms256m" "-Xmx512m")
            process-event (SyncProcessEvent.)
            childopts-with-ids (vec (.substituteChildopts process-event childopts worker-id topology-id port mem-onheap))]
        (is (= expected-childopts childopts-with-ids)))))

  (deftest test-substitute-childopts-happy-path-list-arraylist
    (testing "worker-launcher replaces ids in childopts"
      (let [worker-id "w-01"
            topology-id "s-01"
            port 9999
            mem-onheap (int 512)
            childopts '["-Xloggc:/home/y/lib/storm/current/logs/gc.worker-%ID%-%TOPOLOGY-ID%-%WORKER-ID%-%WORKER-PORT%.log" "-Xms256m" "-Xmx%HEAP-MEM%m"]
            expected-childopts '("-Xloggc:/home/y/lib/storm/current/logs/gc.worker-9999-s-01-w-01-9999.log" "-Xms256m" "-Xmx512m")
            process-event (SyncProcessEvent.)
            childopts-with-ids (vec (.substituteChildopts process-event childopts worker-id topology-id port mem-onheap))]
        (is (= expected-childopts childopts-with-ids)))))

  (deftest test-substitute-childopts-topology-id-alone
    (testing "worker-launcher replaces ids in childopts"
      (let [worker-id "w-01"
            topology-id "s-01"
            port 9999
            mem-onheap (int 512)
            childopts "-Xloggc:/home/y/lib/storm/current/logs/gc.worker-%TOPOLOGY-ID%.log"
            expected-childopts '("-Xloggc:/home/y/lib/storm/current/logs/gc.worker-s-01.log")
            process-event (SyncProcessEvent.)
            childopts-with-ids (vec (.substituteChildopts process-event childopts worker-id topology-id port mem-onheap))]
        (is (= expected-childopts childopts-with-ids)))))

  (deftest test-substitute-childopts-no-keys
    (testing "worker-launcher has no ids to replace in childopts"
      (let [worker-id "w-01"
            topology-id "s-01"
            port 9999
            mem-onheap (int 512)
            childopts "-Xloggc:/home/y/lib/storm/current/logs/gc.worker.log"
            expected-childopts '("-Xloggc:/home/y/lib/storm/current/logs/gc.worker.log")
            process-event (SyncProcessEvent.)
            childopts-with-ids (vec (.substituteChildopts process-event childopts worker-id topology-id port mem-onheap))]
        (is (= expected-childopts childopts-with-ids)))))

  (deftest test-substitute-childopts-nil-childopts
    (testing "worker-launcher has nil childopts"
      (let [worker-id "w-01"
            topology-id "s-01"
            port 9999
            mem-onheap (int 512)
            childopts nil
            expected-childopts '[]
            process-event (SyncProcessEvent.)
            childopts-with-ids (vec (.substituteChildopts process-event childopts worker-id topology-id port mem-onheap))]
        (is (= expected-childopts childopts-with-ids)))))

  (deftest test-substitute-childopts-nil-ids
    (testing "worker-launcher has nil ids"
      (let [worker-id ""
            topology-id "s-01"
            port 9999
            mem-onheap (int 512)
            childopts "-Xloggc:/home/y/lib/storm/current/logs/gc.worker-%ID%-%TOPOLOGY-ID%-%WORKER-ID%-%WORKER-PORT%.log"
            expected-childopts '("-Xloggc:/home/y/lib/storm/current/logs/gc.worker-9999-s-01--9999.log")
            process-event (SyncProcessEvent.)
            childopts-with-ids (vec (.substituteChildopts process-event childopts worker-id topology-id port mem-onheap))]
        (is (= expected-childopts childopts-with-ids)))))

  (deftest test-retry-read-assignments
    (with-simulated-time-local-cluster [cluster
                                        :supervisors 0
                                        :ports-per-supervisor 2
                                        :daemon-conf {ConfigUtils/NIMBUS_DO_NOT_REASSIGN true
                                                      NIMBUS-MONITOR-FREQ-SECS 10
                                                      TOPOLOGY-MESSAGE-TIMEOUT-SECS 30
                                                      TOPOLOGY-ACKER-EXECUTORS 0}]
      (letlocals
        (bind sup1 (add-supervisor cluster :id "sup1" :ports [1 2 3 4]))
        (bind topology1 (Thrift/buildTopology
                          {"1" (Thrift/prepareSpoutDetails
                                 (TestPlannerSpout. true) (Integer. 2))}
                          {}))
        (bind topology2 (Thrift/buildTopology
                          {"1" (Thrift/prepareSpoutDetails
                                 (TestPlannerSpout. true) (Integer. 2))}
                          {}))
        (bind state (:storm-cluster-state cluster))
        (bind changed (capture-changed-workers
                        (submit-mocked-assignment
                          (:nimbus cluster)
                          (:storm-cluster-state cluster)
                          "topology1"
                          {TOPOLOGY-WORKERS 2}
                          topology1
                          {1 "1"
                           2 "1"}
                          {[1 1] ["sup1" 1]
                           [2 2] ["sup1" 2]}
                          {["sup1" 1] [0.0 0.0 0.0]
                           ["sup1" 2] [0.0 0.0 0.0]
                           })
                        (submit-mocked-assignment
                          (:nimbus cluster)
                          (:storm-cluster-state cluster)
                          "topology2"
                          {TOPOLOGY-WORKERS 2}
                          topology2
                          {1 "1"
                           2 "1"}
                          {[1 1] ["sup1" 1]
                           [2 2] ["sup1" 2]}
                          {["sup1" 1] [0.0 0.0 0.0]
                           ["sup1" 2] [0.0 0.0 0.0]
                           })
                        ;; Instead of sleeping until topology is scheduled, rebalance topology so mk-assignments is called.
                        (.rebalance (:nimbus cluster) "topology1" (doto (RebalanceOptions.) (.set_wait_secs 0)))
                        ))
        (is (empty? (:launched changed)))
        (bind options (RebalanceOptions.))
        (.set_wait_secs options 0)
        (bind changed (capture-changed-workers
                        (.rebalance (:nimbus cluster) "topology2" options)
                        (advance-cluster-time cluster 10)
                        (heartbeat-workers cluster "sup1" [1 2 3 4])
                        (advance-cluster-time cluster 10)
                        ))
        (validate-launched-once (:launched changed)
          {"sup1" [1 2]}
          (get-storm-id (:storm-cluster-state cluster) "topology1"))
        (validate-launched-once (:launched changed)
          {"sup1" [3 4]}
          (get-storm-id (:storm-cluster-state cluster) "topology2"))
        )))<|MERGE_RESOLUTION|>--- conflicted
+++ resolved
@@ -303,7 +303,6 @@
           mock-cp (str Utils/FILE_PATH_SEPARATOR "base" Utils/CLASS_PATH_SEPARATOR Utils/FILE_PATH_SEPARATOR "stormjar.jar")
           mock-sensitivity "S3"
           exp-args-fn (fn [opts topo-opts classpath]
-<<<<<<< HEAD
                         (let [file-prefix (let [os (System/getProperty "os.name")]
                                             (if (.startsWith os "Windows") (str "file:///")
                                                     (str "")))
@@ -328,6 +327,7 @@
                                           "-Dstorm.conf.file="
                                           "-Dstorm.options="
                                           (str "-Dstorm.log.dir=" (ConfigUtils/getLogDir))
+                                          (str "-Djava.io.tmpdir=/tmp/workers" Utils/FILE_PATH_SEPARATOR mock-worker-id Utils/FILE_PATH_SEPARATOR "tmp")
                                           (str "-Dlogging.sensitivity=" mock-sensitivity)
                                           (str "-Dlog4j.configurationFile=" file-prefix Utils/FILE_PATH_SEPARATOR "log4j2" Utils/FILE_PATH_SEPARATOR "worker.xml")
                                           "-DLog4jContextSelector=org.apache.logging.log4j.core.selector.BasicContextSelector"
@@ -344,41 +344,6 @@
                         (doseq [val sequences]
                           (.add ret (str val)))
                           ret))]
-=======
-                       (concat [(supervisor/java-cmd) "-cp" classpath
-                               (str "-Dlogfile.name=" "worker.log")
-                               "-Dstorm.home="
-                               (str "-Dworkers.artifacts=" "/tmp/workers-artifacts")
-                               (str "-Dstorm.id=" mock-storm-id)
-                               (str "-Dworker.id=" mock-worker-id)
-                               (str "-Dworker.port=" mock-port)
-                               (str "-Dstorm.log.dir=" storm-log-dir)
-                               "-Dlog4j.configurationFile=/log4j2/worker.xml"
-                               "-DLog4jContextSelector=org.apache.logging.log4j.core.selector.BasicContextSelector"
-                               "org.apache.storm.LogWriter"]
-                               [(supervisor/java-cmd) "-server"]
-                               opts
-                               topo-opts
-                               ["-Djava.library.path="
-                                (str "-Dlogfile.name=" "worker.log")
-                                "-Dstorm.home="
-                                "-Dworkers.artifacts=/tmp/workers-artifacts"
-                                "-Dstorm.conf.file="
-                                "-Dstorm.options="
-                                (str "-Dstorm.log.dir=" storm-log-dir)
-                                (str "-Djava.io.tmpdir=/tmp/workers" Utils/FILE_PATH_SEPARATOR mock-worker-id Utils/FILE_PATH_SEPARATOR "tmp")
-                                (str "-Dlogging.sensitivity=" mock-sensitivity)
-                                (str "-Dlog4j.configurationFile=" Utils/FILE_PATH_SEPARATOR "log4j2" Utils/FILE_PATH_SEPARATOR "worker.xml")
-                                "-DLog4jContextSelector=org.apache.logging.log4j.core.selector.BasicContextSelector"
-                                (str "-Dstorm.id=" mock-storm-id)
-                                (str "-Dworker.id=" mock-worker-id)
-                                (str "-Dworker.port=" mock-port)
-                                "-cp" classpath
-                                "org.apache.storm.daemon.worker"
-                                mock-storm-id
-                                mock-port
-                                mock-worker-id]))]
->>>>>>> 96f81d79
       (testing "testing *.worker.childopts as strings with extra spaces"
         (let [string-opts "-Dfoo=bar  -Xmx1024m"
               topo-string-opts "-Dkau=aux   -Xmx2048m"
@@ -399,17 +364,13 @@
                                                        ([conf storm-id] nil))
                           (readSupervisorStormConfImpl [conf storm-id] mocked-supervisor-storm-conf)
                           (setWorkerUserWSEImpl [conf worker-id user] nil)
-<<<<<<< HEAD
+                         (workerRootImpl [conf] "/tmp/workers")
                           (workerArtifactsRootImpl [conf] "/tmp/workers-artifacts"))
               process-proxy (proxy [SyncProcessEvent] []
                               (jlp [stormRoot conf] "")
                               (writeLogMetadata [stormconf user workerId stormId port conf] nil)
                               (createBlobstoreLinks [conf stormId workerId] nil))]
 
-=======
-                          (workerRootImpl [conf] "/tmp/workers")
-                          (workerArtifactsRootImpl [conf] "/tmp/workers-artifacts"))]
->>>>>>> 96f81d79
           (with-open [_ (ConfigUtilsInstaller. cu-proxy)
                       _ (UtilsInstaller. utils-spy)]
                 (.launchWorker process-proxy mock-supervisor nil
@@ -552,7 +513,7 @@
                       (str storm-local Utils/FILE_PATH_SEPARATOR "workers" Utils/FILE_PATH_SEPARATOR mock-worker-id)
                       worker-script]
           exp-script-fn (fn [opts topo-opts]
-                          (str "#!/bin/bash\r\n'export' 'LD_LIBRARY_PATH=';\r\n\r\nexec 'java'"
+                          (str "#!/bin/bash\n'export' 'LD_LIBRARY_PATH=';\n\nexec 'java'"
                                " '-cp' 'mock-classpath'\"'\"'quote-on-purpose'"
                                " '-Dlogfile.name=" "worker.log'"
                                " '-Dstorm.home='"
@@ -573,12 +534,8 @@
                                " '-Dworkers.artifacts=" (str storm-local "/workers-artifacts'")
                                " '-Dstorm.conf.file='"
                                " '-Dstorm.options='"
-<<<<<<< HEAD
                                " '-Dstorm.log.dir=" (ConfigUtils/getLogDir) "'"
-=======
-                               " '-Dstorm.log.dir=" storm-log-dir "'"
                                " '-Djava.io.tmpdir=" (str  storm-local "/workers/" mock-worker-id "/tmp'")
->>>>>>> 96f81d79
                                " '-Dlogging.sensitivity=" mock-sensitivity "'"
                                " '-Dlog4j.configurationFile=" (str file-prefix Utils/FILE_PATH_SEPARATOR "log4j2" Utils/FILE_PATH_SEPARATOR "worker.xml'")
                                " '-DLog4jContextSelector=org.apache.logging.log4j.core.selector.BasicContextSelector'"
@@ -676,7 +633,7 @@
                                           mock-worker-id
                                           (WorkerResources.) nil nil)
                 (. (Mockito/verify utils-spy)
-                 (launchProcessImpl (Matchers/any)
+                 (launchProcessImpl (Matchers/eq exp-launch)
                                     (Matchers/any)
                                     (Matchers/any)
                                     (Matchers/any)

--- conflicted
+++ resolved
@@ -240,14 +240,6 @@
                                     (keyword? transition))
                               (fn [] transition)
                               transition)
-<<<<<<< HEAD
-                 new-status (apply transition event-args)
-                 new-status (if (keyword? new-status)
-                              {:type new-status}
-                              new-status)]
-             (when new-status
-               (set-topology-status! nimbus storm-id new-status))))))))
-=======
                  storm-base-updates (apply transition event-args)
                  storm-base-updates (if (keyword? storm-base-updates) ;if it's just a symbol, that just indicates new status.
                                       {:status {:type storm-base-updates}}
@@ -256,7 +248,6 @@
              (when storm-base-updates
                (.update-storm! (:storm-cluster-state nimbus) storm-id storm-base-updates)))))
        )))
->>>>>>> bb8d48da
 
 (defn transition-name! [nimbus storm-name event & args]
   (let [storm-id (get-storm-id (:storm-cluster-state nimbus) storm-name)]
@@ -350,12 +341,8 @@
    (FileUtils/cleanDirectory (File. stormroot))
    (setup-jar conf tmp-jar-location stormroot)
    (FileUtils/writeByteArrayToFile (File. (master-stormcode-path stormroot)) (Utils/serialize topology))
-<<<<<<< HEAD
-   (FileUtils/writeByteArrayToFile (File. (master-stormconf-path stormroot)) (Utils/serialize storm-conf))
+   (FileUtils/writeByteArrayToFile (File. (master-stormconf-path stormroot)) (Utils/javaSerialize storm-conf))
    (if (:code-distributor nimbus) (.upload (:code-distributor nimbus) stormroot storm-id))
-=======
-   (FileUtils/writeByteArrayToFile (File. (master-stormconf-path stormroot)) (Utils/javaSerialize storm-conf))
->>>>>>> bb8d48da
    ))
 
 (defn- wait-for-desired-code-replication [nimbus conf storm-id]
@@ -1073,14 +1060,13 @@
     (.prepare ^backtype.storm.nimbus.ITopologyValidator (:validator nimbus) conf)
 
     ;add to nimbuses
-    (.add-nimbus-host! (:storm-cluster-state nimbus)
-      (.toHostPortString (:nimbus-host-port-info nimbus))
-      {
-        :host (.getHost (:nimbus-host-port-info nimbus))
-        :port (.getPort (:nimbus-host-port-info nimbus))
-        :start-time-secs (current-time-secs)
-        :version (str (VersionInfo/getVersion))
-        })
+    (.add-nimbus-host! (:storm-cluster-state nimbus) (.toHostPortString (:nimbus-host-port-info nimbus))
+      (NimbusSummary.
+        (.getHost (:nimbus-host-port-info nimbus))
+        (.getPort (:nimbus-host-port-info nimbus))
+        (current-time-secs)
+        false ;is-leader
+        (str (VersionInfo/getVersion))))
 
     (.addToLeaderLockQueue (:leader-elector nimbus))
     (cleanup-corrupt-topologies! nimbus)
@@ -1341,12 +1327,14 @@
                                             ))
               bases (topology-bases storm-cluster-state)
               nimbuses (.nimbuses storm-cluster-state)
-              nimbuses (map #(NimbusSummary. (:host %1) (:port %1) (time-delta (:start-time-secs %1))
-                               (let [leader (.getLeader (:leader-elector nimbus))]
-                                 (and (= (.getHost leader) (:host %1)) (= (.getPort leader) (:port %1))))
-                               (:version %1))
-                         nimbuses
-                         )
+
+              ;;update the isLeader field for each nimbus summary
+              _ (let [leader (.getLeader (:leader-elector nimbus))
+                      leader-host (.getHost leader)
+                      leader-port (.getPort leader)]
+                  (doseq [nimbus-summary nimbuses]
+                    (.set_isLeader nimbus-summary (and (= leader-host (.get_host nimbus-summary)) (= leader-port (.get_port nimbus-summary))))))
+
               topology-summaries (dofor [[id base] bases :when base]
 	                                  (let [assignment (.assignment-info storm-cluster-state id nil)
                                                 topo-summ (TopologySummary. id

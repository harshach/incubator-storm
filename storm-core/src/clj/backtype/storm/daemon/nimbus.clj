;; Licensed to the Apache Software Foundation (ASF) under one
;; or more contributor license agreements.  See the NOTICE file
;; distributed with this work for additional information
;; regarding copyright ownership.  The ASF licenses this file
;; to you under the Apache License, Version 2.0 (the
;; "License"); you may not use this file except in compliance
;; with the License.  You may obtain a copy of the License at
;;
;; http://www.apache.org/licenses/LICENSE-2.0
;;
;; Unless required by applicable law or agreed to in writing, software
;; distributed under the License is distributed on an "AS IS" BASIS,
;; WITHOUT WARRANTIES OR CONDITIONS OF ANY KIND, either express or implied.
;; See the License for the specific language governing permissions and
;; limitations under the License.
(ns backtype.storm.daemon.nimbus
  (:import [java.nio ByteBuffer]
           [java.util Collections]
           [backtype.storm.generated NimbusSummary])
  (:import [java.io FileNotFoundException])
  (:import [java.net InetAddress])
  (:import [java.nio.channels Channels WritableByteChannel])
  (:import [backtype.storm.security.auth ThriftServer ThriftConnectionType ReqContext AuthUtils])
  (:use [backtype.storm.scheduler.DefaultScheduler])
  (:import [backtype.storm.scheduler INimbus SupervisorDetails WorkerSlot TopologyDetails
            Cluster Topologies SchedulerAssignment SchedulerAssignmentImpl DefaultScheduler ExecutorDetails])
<<<<<<< HEAD
  (:use [backtype.storm bootstrap util zookeeper])
  (:import [backtype.storm.generated AuthorizationException])
  (:import [backtype.storm.nimbus NimbusInfo])
=======
  (:import [backtype.storm.generated AuthorizationException GetInfoOptions
                                     NumErrorsChoice])
>>>>>>> 8036109f
  (:use [backtype.storm bootstrap util])
  (:use [backtype.storm.config :only [validate-configs-with-schemas]])
  (:use [backtype.storm.daemon common])
  (:import [org.apache.zookeeper data.ACL ZooDefs$Ids ZooDefs$Perms])
  (:gen-class
    :methods [^{:static true} [launch [backtype.storm.scheduler.INimbus] void]]))

(bootstrap)

(defn file-cache-map [conf]
  (TimeCacheMap.
   (int (conf NIMBUS-FILE-COPY-EXPIRATION-SECS))
   (reify TimeCacheMap$ExpiredCallback
          (expire [this id stream]
                  (.close stream)
                  ))
   ))

(defn mk-scheduler [conf inimbus]
  (let [forced-scheduler (.getForcedScheduler inimbus)
        scheduler (cond
                    forced-scheduler
                    (do (log-message "Using forced scheduler from INimbus " (class forced-scheduler))
                        forced-scheduler)
    
                    (conf STORM-SCHEDULER)
                    (do (log-message "Using custom scheduler: " (conf STORM-SCHEDULER))
                        (-> (conf STORM-SCHEDULER) new-instance))
    
                    :else
                    (do (log-message "Using default scheduler")
                        (DefaultScheduler.)))]
    (.prepare scheduler conf)
    scheduler
    ))

(defmulti mk-code-distributor cluster-mode)
(defmulti sync-code cluster-mode)

(defnk is-leader [nimbus :throw-exception true]
  (let [leader-elector (:leader-elector nimbus)]
    (if (.isLeader leader-elector) true
      (if throw-exception
        (let [leader-address (.getLeader leader-elector)]
          (throw (RuntimeException. (str "not a leader, current leader is " leader-address))))))))

(def NIMBUS-ZK-ACLS
  [(first ZooDefs$Ids/CREATOR_ALL_ACL) 
   (ACL. (bit-or ZooDefs$Perms/READ ZooDefs$Perms/CREATE) ZooDefs$Ids/ANYONE_ID_UNSAFE)])

(defn nimbus-data [conf inimbus]
  (let [forced-scheduler (.getForcedScheduler inimbus)]
    {:conf conf
     :nimbus-host-port-info (NimbusInfo/fromConf conf)
     :inimbus inimbus
     :authorization-handler (mk-authorization-handler (conf NIMBUS-AUTHORIZER) conf)
     :submitted-count (atom 0)
     :storm-cluster-state (cluster/mk-storm-cluster-state conf :acls (when
                                                                       (Utils/isZkAuthenticationConfiguredStormServer
                                                                         conf)
                                                                       NIMBUS-ZK-ACLS))
     :submit-lock (Object.)
     :cred-update-lock (Object.)
     :heartbeats-cache (atom {})
     :downloaders (file-cache-map conf)
     :uploaders (file-cache-map conf)
     :uptime (uptime-computer)
     :validator (new-instance (conf NIMBUS-TOPOLOGY-VALIDATOR))
     :timer (mk-timer :kill-fn (fn [t]
                                 (log-error t "Error when processing event")
                                 (exit-process! 20 "Error when processing an event")
                                 ))
     :scheduler (mk-scheduler conf inimbus)
     :leader-elector (zk-leader-elector conf)
     :code-distributor (mk-code-distributor conf)
     :id->sched-status (atom {})
     :cred-renewers (AuthUtils/GetCredentialRenewers conf)
     :nimbus-autocred-plugins (AuthUtils/getNimbusAutoCredPlugins conf)
     }))

(defn inbox [nimbus]
  (master-inbox (:conf nimbus)))

(defn- read-storm-conf [conf storm-id]
  (let [stormroot (master-stormdist-root conf storm-id)]
    (merge conf
           (Utils/deserialize
            (FileUtils/readFileToByteArray
             (File. (master-stormconf-path stormroot))
             )))))

(defn set-topology-status! [nimbus storm-id status]
  (let [storm-cluster-state (:storm-cluster-state nimbus)]
   (.update-storm! storm-cluster-state
                   storm-id
                   {:status status})
   (log-message "Updated " storm-id " with status " status)
   ))

(declare delay-event)
(declare mk-assignments)

(defn kill-transition [nimbus storm-id]
  (fn [kill-time]
    (let [delay (if kill-time
                  kill-time
                  (get (read-storm-conf (:conf nimbus) storm-id)
                       TOPOLOGY-MESSAGE-TIMEOUT-SECS))]
      (delay-event nimbus
                   storm-id
                   delay
                   :remove)
      {:type :killed
       :kill-time-secs delay})
    ))

(defn rebalance-transition [nimbus storm-id status]
  (fn [time num-workers executor-overrides]
    (let [delay (if time
                  time
                  (get (read-storm-conf (:conf nimbus) storm-id)
                       TOPOLOGY-MESSAGE-TIMEOUT-SECS))]
      (delay-event nimbus
                   storm-id
                   delay
                   :do-rebalance)
      {:type :rebalancing
       :delay-secs delay
       :old-status status
       :num-workers num-workers
       :executor-overrides executor-overrides
       })))

(defn do-rebalance [nimbus storm-id status]
  (.update-storm! (:storm-cluster-state nimbus)
                  storm-id
                  (assoc-non-nil
                    {:component->executors (:executor-overrides status)}
                    :num-workers
                    (:num-workers status)))
  (mk-assignments nimbus :scratch-topology-id storm-id))

(defn state-transitions [nimbus storm-id status]
  {:active {:inactivate :inactive            
            :activate nil
            :rebalance (rebalance-transition nimbus storm-id status)
            :kill (kill-transition nimbus storm-id)
            }
   :inactive {:activate :active
              :inactivate nil
              :rebalance (rebalance-transition nimbus storm-id status)
              :kill (kill-transition nimbus storm-id)
              }
   :killed {:startup (fn [] (delay-event nimbus
                                         storm-id
                                         (:kill-time-secs status)
                                         :remove)
                             nil)
            :kill (kill-transition nimbus storm-id)
            :remove (fn []
                      (log-message "Killing topology: " storm-id)
                      (.remove-storm! (:storm-cluster-state nimbus)
                                      storm-id)
                      nil)
            }
   :rebalancing {:startup (fn [] (delay-event nimbus
                                              storm-id
                                              (:delay-secs status)
                                              :do-rebalance)
                                 nil)
                 :kill (kill-transition nimbus storm-id)
                 :do-rebalance (fn []
                                 (do-rebalance nimbus storm-id status)
                                 (:old-status status))
                 }})

(defn topology-status [nimbus storm-id]
  (-> nimbus :storm-cluster-state (.storm-base storm-id nil) :status))

(defn transition!
  ([nimbus storm-id event]
     (transition! nimbus storm-id event false))
  ([nimbus storm-id event error-on-no-transition?]
    (is-leader nimbus)
    (locking (:submit-lock nimbus)
       (let [system-events #{:startup}
             [event & event-args] (if (keyword? event) [event] event)
             status (topology-status nimbus storm-id)]
         ;; handles the case where event was scheduled but topology has been removed
         (if-not status
           (log-message "Cannot apply event " event " to " storm-id " because topology no longer exists")
           (let [get-event (fn [m e]
                             (if (contains? m e)
                               (m e)
                               (let [msg (str "No transition for event: " event
                                              ", status: " status,
                                              " storm-id: " storm-id)]
                                 (if error-on-no-transition?
                                   (throw-runtime msg)
                                   (do (when-not (contains? system-events event)
                                         (log-message msg))
                                       nil))
                                 )))
                 transition (-> (state-transitions nimbus storm-id status)
                                (get (:type status))
                                (get-event event))
                 transition (if (or (nil? transition)
                                    (keyword? transition))
                              (fn [] transition)
                              transition)
                 new-status (apply transition event-args)
                 new-status (if (keyword? new-status)
                              {:type new-status}
                              new-status)]
             (when new-status
               (set-topology-status! nimbus storm-id new-status))))))))

(defn transition-name! [nimbus storm-name event & args]
  (let [storm-id (get-storm-id (:storm-cluster-state nimbus) storm-name)]
    (when-not storm-id
      (throw (NotAliveException. storm-name)))
    (apply transition! nimbus storm-id event args)))

(defn delay-event [nimbus storm-id delay-secs event]
  (log-message "Delaying event " event " for " delay-secs " secs for " storm-id)
  (schedule (:timer nimbus)
            delay-secs
            #(transition! nimbus storm-id event false)
            ))

;; active -> reassign in X secs

;; killed -> wait kill time then shutdown
;; active -> reassign in X secs
;; inactive -> nothing
;; rebalance -> wait X seconds then rebalance
;; swap... (need to handle kill during swap, etc.)
;; event transitions are delayed by timer... anything else that comes through (e.g. a kill) override the transition? or just disable other transitions during the transition?


(defmulti setup-jar cluster-mode)
(defmulti clean-inbox cluster-mode)

;; swapping design
;; -- need 2 ports per worker (swap port and regular port)
;; -- topology that swaps in can use all the existing topologies swap ports, + unused worker slots
;; -- how to define worker resources? port range + number of workers?


;; Monitoring (or by checking when nodes go down or heartbeats aren't received):
;; 1. read assignment
;; 2. see which executors/nodes are up
;; 3. make new assignment to fix any problems
;; 4. if a storm exists but is not taken down fully, ensure that storm takedown is launched (step by step remove executors and finally remove assignments)

(defn- assigned-slots
  "Returns a map from node-id to a set of ports"
  [storm-cluster-state]

  (let [assignments (.assignments storm-cluster-state nil)]
    (defaulted
      (apply merge-with set/union
             (for [a assignments
                   [_ [node port]] (-> (.assignment-info storm-cluster-state a nil) :executor->node+port)]
               {node #{port}}
               ))
      {})
    ))

(defn- all-supervisor-info
  ([storm-cluster-state] (all-supervisor-info storm-cluster-state nil))
  ([storm-cluster-state callback]
     (let [supervisor-ids (.supervisors storm-cluster-state callback)]
       (into {}
             (mapcat
              (fn [id]
                (if-let [info (.supervisor-info storm-cluster-state id)]
                  [[id info]]
                  ))
              supervisor-ids))
       )))

(defn- all-scheduling-slots
  [nimbus topologies missing-assignment-topologies]
  (let [storm-cluster-state (:storm-cluster-state nimbus)
        ^INimbus inimbus (:inimbus nimbus)
        
        supervisor-infos (all-supervisor-info storm-cluster-state nil)

        supervisor-details (dofor [[id info] supervisor-infos]
                             (SupervisorDetails. id (:meta info)))

        ret (.allSlotsAvailableForScheduling inimbus
                     supervisor-details
                     topologies
                     (set missing-assignment-topologies)
                     )
        ]
    (dofor [^WorkerSlot slot ret]
      [(.getNodeId slot) (.getPort slot)]
      )))

(defn- setup-storm-code [nimbus conf storm-id tmp-jar-location storm-conf topology]
  (let [stormroot (master-stormdist-root conf storm-id)]
   (log-message "nimbus file location:" stormroot)
   (FileUtils/forceMkdir (File. stormroot))
   (FileUtils/cleanDirectory (File. stormroot))
   (setup-jar conf tmp-jar-location stormroot)
   (FileUtils/writeByteArrayToFile (File. (master-stormcode-path stormroot)) (Utils/serialize topology))
   (FileUtils/writeByteArrayToFile (File. (master-stormconf-path stormroot)) (Utils/serialize storm-conf))
   (if (:code-distributor nimbus) (.upload (:code-distributor nimbus) stormroot storm-id))
   ))

(defn- wait-for-desired-code-replication [nimbus conf storm-id]
  (let [min-replication-count (conf TOPOLOGY-MIN-REPLICATION-COUNT)
        max-replication-wait-time (conf TOPOLOGY-MAX-REPLICATION-WAIT-TIME-SEC)
        total-wait-time (atom 0)
        current-replication-count (atom (if (:code-distributor nimbus) (.getReplicationCount (:code-distributor nimbus) storm-id) 0))]
  (if (:code-distributor nimbus)
    (while (and (> min-replication-count @current-replication-count)
             (or (= -1 max-replication-wait-time)
               (< @total-wait-time max-replication-wait-time)))
        (sleep-secs 1)
        (log-debug "waiting for desired replication to be achieved.
          min-replication-count = " min-replication-count  " max-replication-wait-time = " max-replication-wait-time
          "current-replication-count = " @current-replication-count " total-wait-time " @total-wait-time)
        (swap! total-wait-time inc)
        (reset! current-replication-count  (.getReplicationCount (:code-distributor nimbus) storm-id))))
  (if (< min-replication-count @current-replication-count)
    (log-message "desired replication count "  min-replication-count " achieved,
      current-replication-count" @current-replication-count)
    (log-message "desired replication count of "  min-replication-count " not achieved but we have hit the max wait time
      so moving on with replication count = " @current-replication-count)
    )))

(defn- read-storm-topology [conf storm-id]
  (let [stormroot (master-stormdist-root conf storm-id)]
    (Utils/deserialize
      (FileUtils/readFileToByteArray
        (File. (master-stormcode-path stormroot))
        ))))

(declare compute-executor->component)

(defn read-topology-details [nimbus storm-id]
  (let [conf (:conf nimbus)
        storm-base (.storm-base (:storm-cluster-state nimbus) storm-id nil)
        topology-conf (read-storm-conf conf storm-id)
        topology (read-storm-topology conf storm-id)
        executor->component (->> (compute-executor->component nimbus storm-id)
                                 (map-key (fn [[start-task end-task]]
                                            (ExecutorDetails. (int start-task) (int end-task)))))]
    (TopologyDetails. storm-id
                      topology-conf
                      topology
                      (:num-workers storm-base)
                      executor->component
                      )))

;; Does not assume that clocks are synchronized. Executor heartbeat is only used so that
;; nimbus knows when it's received a new heartbeat. All timing is done by nimbus and
;; tracked through heartbeat-cache
(defn- update-executor-cache [curr hb timeout]
  (let [reported-time (:time-secs hb)
        {last-nimbus-time :nimbus-time
         last-reported-time :executor-reported-time} curr
        reported-time (cond reported-time reported-time
                            last-reported-time last-reported-time
                            :else 0)
        nimbus-time (if (or (not last-nimbus-time)
                        (not= last-reported-time reported-time))
                      (current-time-secs)
                      last-nimbus-time
                      )]
      {:is-timed-out (and
                       nimbus-time
                       (>= (time-delta nimbus-time) timeout))
       :nimbus-time nimbus-time
       :executor-reported-time reported-time
       :heartbeat hb}))

(defn update-heartbeat-cache [cache executor-beats all-executors timeout]
  (let [cache (select-keys cache all-executors)]
    (into {}
      (for [executor all-executors :let [curr (cache executor)]]
        [executor
         (update-executor-cache curr (get executor-beats executor) timeout)]
         ))))

(defn update-heartbeats! [nimbus storm-id all-executors existing-assignment]
  (log-debug "Updating heartbeats for " storm-id " " (pr-str all-executors))
  (let [storm-cluster-state (:storm-cluster-state nimbus)
        executor-beats (.executor-beats storm-cluster-state storm-id (:executor->node+port existing-assignment))
        cache (update-heartbeat-cache (@(:heartbeats-cache nimbus) storm-id)
                                      executor-beats
                                      all-executors
                                      ((:conf nimbus) NIMBUS-TASK-TIMEOUT-SECS))]
      (swap! (:heartbeats-cache nimbus) assoc storm-id cache)))

(defn- update-all-heartbeats! [nimbus existing-assignments topology->executors]
  "update all the heartbeats for all the topologies's executors"
  (doseq [[tid assignment] existing-assignments
          :let [all-executors (topology->executors tid)]]
    (update-heartbeats! nimbus tid all-executors assignment)))

(defn- alive-executors
  [nimbus ^TopologyDetails topology-details all-executors existing-assignment]
  (log-debug "Computing alive executors for " (.getId topology-details) "\n"
             "Executors: " (pr-str all-executors) "\n"
             "Assignment: " (pr-str existing-assignment) "\n"
             "Heartbeat cache: " (pr-str (@(:heartbeats-cache nimbus) (.getId topology-details)))
             )
  ;; TODO: need to consider all executors associated with a dead executor (in same slot) dead as well,
  ;; don't just rely on heartbeat being the same
  (let [conf (:conf nimbus)
        storm-id (.getId topology-details)
        executor-start-times (:executor->start-time-secs existing-assignment)
        heartbeats-cache (@(:heartbeats-cache nimbus) storm-id)]
    (->> all-executors
        (filter (fn [executor]
          (let [start-time (get executor-start-times executor)
                is-timed-out (-> heartbeats-cache (get executor) :is-timed-out)]
            (if (and start-time
                   (or
                    (< (time-delta start-time)
                       (conf NIMBUS-TASK-LAUNCH-SECS))
                    (not is-timed-out)
                    ))
              true
              (do
                (log-message "Executor " storm-id ":" executor " not alive")
                false))
            )))
        doall)))


(defn- to-executor-id [task-ids]
  [(first task-ids) (last task-ids)])

(defn- compute-executors [nimbus storm-id]
  (let [conf (:conf nimbus)
        storm-base (.storm-base (:storm-cluster-state nimbus) storm-id nil)
        component->executors (:component->executors storm-base)
        storm-conf (read-storm-conf conf storm-id)
        topology (read-storm-topology conf storm-id)
        task->component (storm-task-info topology storm-conf)]
    (->> (storm-task-info topology storm-conf)
         reverse-map
         (map-val sort)
         (join-maps component->executors)
         (map-val (partial apply partition-fixed))
         (mapcat second)
         (map to-executor-id)
         )))

(defn- compute-executor->component [nimbus storm-id]
  (let [conf (:conf nimbus)
        executors (compute-executors nimbus storm-id)
        topology (read-storm-topology conf storm-id)
        storm-conf (read-storm-conf conf storm-id)
        task->component (storm-task-info topology storm-conf)
        executor->component (into {} (for [executor executors
                                           :let [start-task (first executor)
                                                 component (task->component start-task)]]
                                       {executor component}))]
        executor->component))

(defn- compute-topology->executors [nimbus storm-ids]
  "compute a topology-id -> executors map"
  (into {} (for [tid storm-ids]
             {tid (set (compute-executors nimbus tid))})))

(defn- compute-topology->alive-executors [nimbus existing-assignments topologies topology->executors scratch-topology-id]
  "compute a topology-id -> alive executors map"
  (into {} (for [[tid assignment] existing-assignments
                 :let [topology-details (.getById topologies tid)
                       all-executors (topology->executors tid)
                       alive-executors (if (and scratch-topology-id (= scratch-topology-id tid))
                                         all-executors
                                         (set (alive-executors nimbus topology-details all-executors assignment)))]]
             {tid alive-executors})))
  
(defn- compute-supervisor->dead-ports [nimbus existing-assignments topology->executors topology->alive-executors]
  (let [dead-slots (into [] (for [[tid assignment] existing-assignments
                                  :let [all-executors (topology->executors tid)
                                        alive-executors (topology->alive-executors tid)
                                        dead-executors (set/difference all-executors alive-executors)
                                        dead-slots (->> (:executor->node+port assignment)
                                                        (filter #(contains? dead-executors (first %)))
                                                        vals)]]
                              dead-slots))
        supervisor->dead-ports (->> dead-slots
                                    (apply concat)
                                    (map (fn [[sid port]] {sid #{port}}))
                                    (apply (partial merge-with set/union)))]
    (or supervisor->dead-ports {})))

(defn- compute-topology->scheduler-assignment [nimbus existing-assignments topology->alive-executors]
  "convert assignment information in zk to SchedulerAssignment, so it can be used by scheduler api."
  (into {} (for [[tid assignment] existing-assignments
                 :let [alive-executors (topology->alive-executors tid)
                       executor->node+port (:executor->node+port assignment)
                       executor->slot (into {} (for [[executor [node port]] executor->node+port]
                                                 ;; filter out the dead executors
                                                 (if (contains? alive-executors executor)
                                                   {(ExecutorDetails. (first executor)
                                                                      (second executor))
                                                    (WorkerSlot. node port)}
                                                   {})))]]
             {tid (SchedulerAssignmentImpl. tid executor->slot)})))

(defn- read-all-supervisor-details [nimbus all-scheduling-slots supervisor->dead-ports]
  "return a map: {topology-id SupervisorDetails}"
  (let [storm-cluster-state (:storm-cluster-state nimbus)
        supervisor-infos (all-supervisor-info storm-cluster-state)
        nonexistent-supervisor-slots (apply dissoc all-scheduling-slots (keys supervisor-infos))
        all-supervisor-details (into {} (for [[sid supervisor-info] supervisor-infos
                                              :let [hostname (:hostname supervisor-info)
                                                    scheduler-meta (:scheduler-meta supervisor-info)
                                                    dead-ports (supervisor->dead-ports sid)
                                                    ;; hide the dead-ports from the all-ports
                                                    ;; these dead-ports can be reused in next round of assignments
                                                    all-ports (-> (get all-scheduling-slots sid)
                                                                  (set/difference dead-ports)
                                                                  ((fn [ports] (map int ports))))
                                                    supervisor-details (SupervisorDetails. sid hostname scheduler-meta all-ports)]]
                                          {sid supervisor-details}))]
    (merge all-supervisor-details 
           (into {}
              (for [[sid ports] nonexistent-supervisor-slots]
                [sid (SupervisorDetails. sid nil ports)]))
           )))

(defn- compute-topology->executor->node+port [scheduler-assignments]
  "convert {topology-id -> SchedulerAssignment} to
           {topology-id -> {executor [node port]}}"
  (map-val (fn [^SchedulerAssignment assignment]
             (->> assignment
                  .getExecutorToSlot
                  (#(into {} (for [[^ExecutorDetails executor ^WorkerSlot slot] %]
                              {[(.getStartTask executor) (.getEndTask executor)]
                               [(.getNodeId slot) (.getPort slot)]})))))
           scheduler-assignments))

;; NEW NOTES
;; only assign to supervisors who are there and haven't timed out
;; need to reassign workers with executors that have timed out (will this make it brittle?)
;; need to read in the topology and storm-conf from disk
;; if no slots available and no slots used by this storm, just skip and do nothing
;; otherwise, package rest of executors into available slots (up to how much it needs)

;; in the future could allocate executors intelligently (so that "close" tasks reside on same machine)

;; TODO: slots that have dead executor should be reused as long as supervisor is active


;; (defn- assigned-slots-from-scheduler-assignments [topology->assignment]
;;   (->> topology->assignment
;;        vals
;;        (map (fn [^SchedulerAssignment a] (.getExecutorToSlot a)))
;;        (mapcat vals)
;;        (map (fn [^WorkerSlot s] {(.getNodeId s) #{(.getPort s)}}))
;;        (apply merge-with set/union)
;;        ))

(defn num-used-workers [^SchedulerAssignment scheduler-assignment]
  (if scheduler-assignment
    (count (.getSlots scheduler-assignment))
    0 ))

;; public so it can be mocked out
(defn compute-new-topology->executor->node+port [nimbus existing-assignments topologies scratch-topology-id]
  (let [conf (:conf nimbus)
        storm-cluster-state (:storm-cluster-state nimbus)
        topology->executors (compute-topology->executors nimbus (keys existing-assignments))
        ;; update the executors heartbeats first.
        _ (update-all-heartbeats! nimbus existing-assignments topology->executors)
        topology->alive-executors (compute-topology->alive-executors nimbus
                                                                     existing-assignments
                                                                     topologies
                                                                     topology->executors
                                                                     scratch-topology-id)
        supervisor->dead-ports (compute-supervisor->dead-ports nimbus
                                                               existing-assignments
                                                               topology->executors
                                                               topology->alive-executors)
        topology->scheduler-assignment (compute-topology->scheduler-assignment nimbus
                                                                               existing-assignments
                                                                               topology->alive-executors)
                                                                               
        missing-assignment-topologies (->> topologies
                                           .getTopologies
                                           (map (memfn getId))
                                           (filter (fn [t]
                                                      (let [alle (get topology->executors t)
                                                            alivee (get topology->alive-executors t)]
                                                            (or (empty? alle)
                                                                (not= alle alivee)
                                                                (< (-> topology->scheduler-assignment
                                                                       (get t)
                                                                       num-used-workers )
                                                                   (-> topologies (.getById t) .getNumWorkers)
                                                                   ))
                                                            ))))
        all-scheduling-slots (->> (all-scheduling-slots nimbus topologies missing-assignment-topologies)
                                  (map (fn [[node-id port]] {node-id #{port}}))
                                  (apply merge-with set/union))
        
        supervisors (read-all-supervisor-details nimbus all-scheduling-slots supervisor->dead-ports)
        cluster (Cluster. (:inimbus nimbus) supervisors topology->scheduler-assignment)

        ;; call scheduler.schedule to schedule all the topologies
        ;; the new assignments for all the topologies are in the cluster object.
        _ (.schedule (:scheduler nimbus) topologies cluster)
        new-scheduler-assignments (.getAssignments cluster)
        ;; add more information to convert SchedulerAssignment to Assignment
        new-topology->executor->node+port (compute-topology->executor->node+port new-scheduler-assignments)]
    (reset! (:id->sched-status nimbus) (.getStatusMap cluster))
    ;; print some useful information.
    (doseq [[topology-id executor->node+port] new-topology->executor->node+port
            :let [old-executor->node+port (-> topology-id
                                          existing-assignments
                                          :executor->node+port)
                  reassignment (filter (fn [[executor node+port]]
                                         (and (contains? old-executor->node+port executor)
                                              (not (= node+port (old-executor->node+port executor)))))
                                       executor->node+port)]]
      (when-not (empty? reassignment)
        (let [new-slots-cnt (count (set (vals executor->node+port)))
              reassign-executors (keys reassignment)]
          (log-message "Reassigning " topology-id " to " new-slots-cnt " slots")
          (log-message "Reassign executors: " (vec reassign-executors)))))

    new-topology->executor->node+port))

(defn changed-executors [executor->node+port new-executor->node+port]
  (let [executor->node+port (if executor->node+port (sort executor->node+port) nil)
        new-executor->node+port (if new-executor->node+port (sort new-executor->node+port) nil)
        slot-assigned (reverse-map executor->node+port)
        new-slot-assigned (reverse-map new-executor->node+port)
        brand-new-slots (map-diff slot-assigned new-slot-assigned)]
    (apply concat (vals brand-new-slots))
    ))

(defn newly-added-slots [existing-assignment new-assignment]
  (let [old-slots (-> (:executor->node+port existing-assignment)
                      vals
                      set)
        new-slots (-> (:executor->node+port new-assignment)
                      vals
                      set)]
    (set/difference new-slots old-slots)))


(defn basic-supervisor-details-map [storm-cluster-state]
  (let [infos (all-supervisor-info storm-cluster-state)]
    (->> infos
         (map (fn [[id info]]
                 [id (SupervisorDetails. id (:hostname info) (:scheduler-meta info) nil)]))
         (into {}))))

(defn- to-worker-slot [[node port]]
  (WorkerSlot. node port))

;; get existing assignment (just the executor->node+port map) -> default to {}
;; filter out ones which have a executor timeout
;; figure out available slots on cluster. add to that the used valid slots to get total slots. figure out how many executors should be in each slot (e.g., 4, 4, 4, 5)
;; only keep existing slots that satisfy one of those slots. for rest, reassign them across remaining slots
;; edge case for slots with no executor timeout but with supervisor timeout... just treat these as valid slots that can be reassigned to. worst comes to worse the executor will timeout and won't assign here next time around
(defnk mk-assignments [nimbus :scratch-topology-id nil]
  (if (is-leader nimbus :throw-exception false)
    (let [conf (:conf nimbus)
        storm-cluster-state (:storm-cluster-state nimbus)
        ^INimbus inimbus (:inimbus nimbus) 
        ;; read all the topologies
        topology-ids (.active-storms storm-cluster-state)
        topologies (into {} (for [tid topology-ids]
                              {tid (read-topology-details nimbus tid)}))
        topologies (Topologies. topologies)
        ;; read all the assignments
        assigned-topology-ids (.assignments storm-cluster-state nil)
        existing-assignments (into {} (for [tid assigned-topology-ids]
                                        ;; for the topology which wants rebalance (specified by the scratch-topology-id)
                                        ;; we exclude its assignment, meaning that all the slots occupied by its assignment
                                        ;; will be treated as free slot in the scheduler code.
                                        (when (or (nil? scratch-topology-id) (not= tid scratch-topology-id))
                                          {tid (.assignment-info storm-cluster-state tid nil)})))
        ;; make the new assignments for topologies
        topology->executor->node+port (compute-new-topology->executor->node+port
                                       nimbus
                                       existing-assignments
                                       topologies
                                       scratch-topology-id)
        
        topology->executor->node+port (merge (into {} (for [id assigned-topology-ids] {id nil})) topology->executor->node+port)
        
        now-secs (current-time-secs)
        
        basic-supervisor-details-map (basic-supervisor-details-map storm-cluster-state)
        
        ;; construct the final Assignments by adding start-times etc into it
        new-assignments (into {} (for [[topology-id executor->node+port] topology->executor->node+port
                                        :let [existing-assignment (get existing-assignments topology-id)
                                              all-nodes (->> executor->node+port vals (map first) set)
                                              node->host (->> all-nodes
                                                              (mapcat (fn [node]
                                                                        (if-let [host (.getHostName inimbus basic-supervisor-details-map node)]
                                                                          [[node host]]
                                                                          )))
                                                              (into {}))
                                              all-node->host (merge (:node->host existing-assignment) node->host)
                                              reassign-executors (changed-executors (:executor->node+port existing-assignment) executor->node+port)
                                              start-times (merge (:executor->start-time-secs existing-assignment)
                                                                (into {}
                                                                      (for [id reassign-executors]
                                                                        [id now-secs]
                                                                        )))]]
                                   {topology-id (Assignment.
                                                 (master-stormdist-root conf topology-id)
                                                 (select-keys all-node->host all-nodes)
                                                 executor->node+port
                                                 start-times)}))]

    ;; tasks figure out what tasks to talk to by looking at topology at runtime
    ;; only log/set when there's been a change to the assignment
    (doseq [[topology-id assignment] new-assignments
            :let [existing-assignment (get existing-assignments topology-id)
                  topology-details (.getById topologies topology-id)]]
      (if (= existing-assignment assignment)
        (log-debug "Assignment for " topology-id " hasn't changed")
        (do
          (log-message "Setting new assignment for topology id " topology-id ": " (pr-str assignment))
          (.set-assignment! storm-cluster-state topology-id assignment)
          )))
    (->> new-assignments
          (map (fn [[topology-id assignment]]
            (let [existing-assignment (get existing-assignments topology-id)]
              [topology-id (map to-worker-slot (newly-added-slots existing-assignment assignment))] 
              )))
          (into {})
          (.assignSlots inimbus topologies)))
    (log-message "not a leader, skipping assignments")))

(defn- start-storm [nimbus storm-name storm-id topology-initial-status]
  {:pre [(#{:active :inactive} topology-initial-status)]}                
  (let [storm-cluster-state (:storm-cluster-state nimbus)
        conf (:conf nimbus)
        storm-conf (read-storm-conf conf storm-id)
        topology (system-topology! storm-conf (read-storm-topology conf storm-id))
        num-executors (->> (all-components topology) (map-val num-start-executors))]
    (log-message "Activating " storm-name ": " storm-id)
    (.activate-storm! storm-cluster-state
                      storm-id
                      (StormBase. storm-name
                                  (current-time-secs)
                                  {:type topology-initial-status}
                                  (storm-conf TOPOLOGY-WORKERS)
                                  num-executors
                                  (storm-conf TOPOLOGY-SUBMITTER-USER)))))

;; Master:
;; job submit:
;; 1. read which nodes are available
;; 2. set assignments
;; 3. start storm - necessary in case master goes down, when goes back up can remember to take down the storm (2 states: on or off)

(defn storm-active? [storm-cluster-state storm-name]
  (not-nil? (get-storm-id storm-cluster-state storm-name)))

(defn check-storm-active! [nimbus storm-name active?]
  (if (= (not active?)
         (storm-active? (:storm-cluster-state nimbus)
                        storm-name))
    (if active?
      (throw (NotAliveException. (str storm-name " is not alive")))
      (throw (AlreadyAliveException. (str storm-name " is already active"))))
    ))

(defn check-authorization! 
  ([nimbus storm-name storm-conf operation context]
     (let [aclHandler (:authorization-handler nimbus)
           ctx (or context (ReqContext/context))
           check-conf (if storm-conf storm-conf (if storm-name {TOPOLOGY-NAME storm-name}))]
       (log-message "[req " (.requestID ctx) "] Access from: " (.remoteAddress ctx) " principal:" (.principal ctx) " op:" operation)
       (if aclHandler
         (if-not (.permit aclHandler ctx operation check-conf)
           (throw (AuthorizationException. (str operation (if storm-name (str " on topology " storm-name)) " is not authorized")))
           ))))
  ([nimbus storm-name storm-conf operation]
     (check-authorization! nimbus storm-name storm-conf operation (ReqContext/context))))

(defn code-ids [conf]
  (-> conf
      master-stormdist-root
      read-dir-contents
      set
      ))

(defn cleanup-storm-ids [conf storm-cluster-state]
  (let [heartbeat-ids (set (.heartbeat-storms storm-cluster-state))
        error-ids (set (.error-topologies storm-cluster-state))
        code-ids (code-ids conf)
        assigned-ids (set (.active-storms storm-cluster-state))]
    (set/difference (set/union heartbeat-ids error-ids code-ids) assigned-ids)
    ))

(defn extract-status-str [base]
  (let [t (-> base :status :type)]
    (.toUpperCase (name t))
    ))

(defn mapify-serializations [sers]
  (->> sers
       (map (fn [e] (if (map? e) e {e nil})))
       (apply merge)
       ))

(defn- component-parallelism [storm-conf component]
  (let [storm-conf (merge storm-conf (component-conf component))
        num-tasks (or (storm-conf TOPOLOGY-TASKS) (num-start-executors component))
        max-parallelism (storm-conf TOPOLOGY-MAX-TASK-PARALLELISM)
        ]
    (if max-parallelism
      (min max-parallelism num-tasks)
      num-tasks)))

(defn normalize-topology [storm-conf ^StormTopology topology]
  (let [ret (.deepCopy topology)]
    (doseq [[_ component] (all-components ret)]
      (.set_json_conf
        (.get_common component)
        (->> {TOPOLOGY-TASKS (component-parallelism storm-conf component)}
             (merge (component-conf component))
             to-json )))
    ret ))

(defn normalize-conf [conf storm-conf ^StormTopology topology]
  ;; ensure that serializations are same for all tasks no matter what's on
  ;; the supervisors. this also allows you to declare the serializations as a sequence
  (let [component-confs (map
                         #(-> (ThriftTopologyUtils/getComponentCommon topology %)
                              .get_json_conf
                              from-json)
                         (ThriftTopologyUtils/getComponentIds topology))
        total-conf (merge conf storm-conf)

        get-merged-conf-val (fn [k merge-fn]
                              (merge-fn
                               (concat
                                (mapcat #(get % k) component-confs)
                                (or (get storm-conf k)
                                    (get conf k)))))]
    ;; topology level serialization registrations take priority
    ;; that way, if there's a conflict, a user can force which serialization to use
    ;; append component conf to storm-conf
    (merge storm-conf
           {TOPOLOGY-KRYO-DECORATORS (get-merged-conf-val TOPOLOGY-KRYO-DECORATORS distinct)
            TOPOLOGY-KRYO-REGISTER (get-merged-conf-val TOPOLOGY-KRYO-REGISTER mapify-serializations)
            TOPOLOGY-ACKER-EXECUTORS (total-conf TOPOLOGY-ACKER-EXECUTORS)
            TOPOLOGY-MAX-TASK-PARALLELISM (total-conf TOPOLOGY-MAX-TASK-PARALLELISM)})))

(defn do-cleanup [nimbus]
  (if (is-leader nimbus :throw-exception false)
    (let [storm-cluster-state (:storm-cluster-state nimbus)
          conf (:conf nimbus)
          submit-lock (:submit-lock nimbus)]
      (let [to-cleanup-ids (locking submit-lock
                             (cleanup-storm-ids conf storm-cluster-state))]
        (when-not (empty? to-cleanup-ids)
          (doseq [id to-cleanup-ids]
            (log-message "Cleaning up " id)
            (if (:code-distributor nimbus) (.cleanup (:code-distributor nimbus) id))
            (.teardown-heartbeats! storm-cluster-state id)
            (.teardown-topology-errors! storm-cluster-state id)
            (rmr (master-stormdist-root conf id))
            (swap! (:heartbeats-cache nimbus) dissoc id))
          )))
    (log-message "not a leader, skipping cleanup")))

(defn- file-older-than? [now seconds file]
  (<= (+ (.lastModified file) (to-millis seconds)) (to-millis now)))

(defn clean-inbox [dir-location seconds]
  "Deletes jar files in dir older than seconds."
  (let [now (current-time-secs)
        pred #(and (.isFile %) (file-older-than? now seconds %))
        files (filter pred (file-seq (File. dir-location)))]
    (doseq [f files]
      (if (.delete f)
        (log-message "Cleaning inbox ... deleted: " (.getName f))
        ;; This should never happen
        (log-error "Cleaning inbox ... error deleting: " (.getName f))
        ))))

(defn cleanup-corrupt-topologies! [nimbus]
  (if (is-leader nimbus :throw-exception false)
    (let [storm-cluster-state (:storm-cluster-state nimbus)
          code-ids (set (code-ids (:conf nimbus)))
          active-topologies (set (.active-storms storm-cluster-state))
          corrupt-topologies (set/difference active-topologies code-ids)]
      (doseq [corrupt corrupt-topologies]
        (log-message "Corrupt topology " corrupt " has state on zookeeper but doesn't have a local dir on Nimbus. Cleaning up...")
        (.remove-storm! storm-cluster-state corrupt)
        )))
  (log-message "not a leader, skipping cleanup-corrupt-topologies"))

(defn- get-errors [storm-cluster-state storm-id component-id]
  (->> (.errors storm-cluster-state storm-id component-id)
       (map #(doto (ErrorInfo. (:error %) (:time-secs %))
                   (.set_host (:host %))
                   (.set_port (:port %))))))

(defn- get-last-error
  [storm-cluster-state storm-id component-id]
  (if-let [e (.last-error storm-cluster-state storm-id component-id)]
    (doto (ErrorInfo. (:error e) (:time-secs e))
                      (.set_host (:host e))
                      (.set_port (:port e)))))

(defn- thriftify-executor-id [[first-task-id last-task-id]]
  (ExecutorInfo. (int first-task-id) (int last-task-id)))

(def DISALLOWED-TOPOLOGY-NAME-STRS #{"/" "." ":" "\\"})

(defn validate-topology-name! [name]
  (if (some #(.contains name %) DISALLOWED-TOPOLOGY-NAME-STRS)
    (throw (InvalidTopologyException.
            (str "Topology name cannot contain any of the following: " (pr-str DISALLOWED-TOPOLOGY-NAME-STRS))))
  (if (clojure.string/blank? name) 
    (throw (InvalidTopologyException. 
            ("Topology name cannot be blank"))))))

;; We will only file at <Storm dist root>/<Topology ID>/<File>
;; to be accessed via Thrift
;; ex., storm-local/nimbus/stormdist/aa-1-1377104853/stormjar.jar
(defn check-file-access [conf file-path]
  (log-debug "check file access:" file-path)
  (try
    (if (not= (.getCanonicalFile (File. (master-stormdist-root conf)))
          (-> (File. file-path) .getCanonicalFile .getParentFile .getParentFile))
      (throw (AuthorizationException. (str "Invalid file path: " file-path))))
    (catch Exception e
      (throw (AuthorizationException. (str "Invalid file path: " file-path))))))

(defn try-read-storm-conf [conf storm-id]
  (try-cause
    (read-storm-conf conf storm-id)
    (catch FileNotFoundException e
       (throw (NotAliveException. (str storm-id))))
  )
)

(defn try-read-storm-conf-from-name [conf storm-name nimbus]
  (let [storm-cluster-state (:storm-cluster-state nimbus)
        id (get-storm-id storm-cluster-state storm-name)]
   (try-read-storm-conf conf id)))

(defn try-read-storm-topology [conf storm-id]
  (try-cause
    (read-storm-topology conf storm-id)
    (catch FileNotFoundException e
       (throw (NotAliveException. (str storm-id))))
  )
)

(defn renew-credentials [nimbus]
  (if (is-leader nimbus :throw-exception false)
    (let [storm-cluster-state (:storm-cluster-state nimbus)
          renewers (:cred-renewers nimbus)
          update-lock (:cred-update-lock nimbus)
          assigned-ids (set (.active-storms storm-cluster-state))]
      (when-not (empty? assigned-ids)
        (doseq [id assigned-ids]
          (locking update-lock
            (let [orig-creds (.credentials storm-cluster-state id nil)
                  topology-conf (try-read-storm-conf (:conf nimbus) id)]
              (if orig-creds
                (let [new-creds (HashMap. orig-creds)]
                  (doseq [renewer renewers]
                    (log-message "Renewing Creds For " id " with " renewer)
                    (.renew renewer new-creds (Collections/unmodifiableMap topology-conf)))
                  (when-not (= orig-creds new-creds)
                    (.set-credentials! storm-cluster-state id new-creds topology-conf)
                    ))))))))
    (log-message "not a leader skipping , credential renweal.")))

(defn validate-topology-size [topo-conf nimbus-conf topology]
  (let [workers-count (get topo-conf TOPOLOGY-WORKERS)
        workers-allowed (get nimbus-conf NIMBUS-SLOTS-PER-TOPOLOGY)
        num-executors (->> (all-components topology) (map-val num-start-executors))
        executors-count (reduce + (vals num-executors))
        executors-allowed (get nimbus-conf NIMBUS-EXECUTORS-PER-TOPOLOGY)]
    (when (and 
           (not (nil? executors-allowed))
           (> executors-count executors-allowed))
      (throw 
       (InvalidTopologyException. 
        (str "Failed to submit topology. Topology requests more than " executors-allowed " executors."))))
    (when (and
           (not (nil? workers-allowed))
           (> workers-count workers-allowed))
      (throw 
       (InvalidTopologyException. 
        (str "Failed to submit topology. Topology requests more than " workers-allowed " workers."))))))

(defserverfn service-handler [conf inimbus]
  (.prepare inimbus conf (master-inimbus-dir conf))
  (log-message "Starting Nimbus with conf " conf)
  (let [nimbus (nimbus-data conf inimbus)
       principal-to-local (AuthUtils/GetPrincipalToLocalPlugin conf)]
    (.prepare ^backtype.storm.nimbus.ITopologyValidator (:validator nimbus) conf)

    ;add to nimbuses
    (.add-nimbus-host! (:storm-cluster-state nimbus)
      (.toHostPortString (:nimbus-host-port-info nimbus))
      {
        :host (.getHost (:nimbus-host-port-info nimbus))
        :port (.getPort (:nimbus-host-port-info nimbus))
        :start-time-secs (current-time-secs)
        :version (read-storm-version)
        })

    (.addToLeaderLockQueue (:leader-elector nimbus))
    (cleanup-corrupt-topologies! nimbus)
    ;register call back for code-distributor
    (.code-distributor (:storm-cluster-state nimbus) (fn [] (sync-code conf nimbus)))
    (when (is-leader nimbus :throw-exception false)
      (doseq [storm-id (.active-storms (:storm-cluster-state nimbus))]
        (transition! nimbus storm-id :startup)))
    (schedule-recurring (:timer nimbus)
                        0
                        (conf NIMBUS-MONITOR-FREQ-SECS)
                        (fn []
                          (when (conf NIMBUS-REASSIGN)
                            (locking (:submit-lock nimbus)
                              (mk-assignments nimbus)))
                          (do-cleanup nimbus)
                          ))
    ;; Schedule Nimbus inbox cleaner
    (schedule-recurring (:timer nimbus)
                        0
                        (conf NIMBUS-CLEANUP-INBOX-FREQ-SECS)
                        (fn []
                          (clean-inbox (inbox nimbus) (conf NIMBUS-INBOX-JAR-EXPIRATION-SECS))
                          ))
    ;;schedule nimbus code sync thread to sync code from other nimbuses.
    (schedule-recurring (:timer nimbus)
      0
      (conf NIMBUS-CODE-SYNC-FREQ-SECS)
      (fn []
        (sync-code conf nimbus)
        ))

    (schedule-recurring (:timer nimbus)
                        0
                        (conf NIMBUS-CREDENTIAL-RENEW-FREQ-SECS)
                        (fn []
                          (renew-credentials nimbus)))
    (reify Nimbus$Iface
      (^void submitTopologyWithOpts
        [this ^String storm-name ^String uploadedJarLocation ^String serializedConf ^StormTopology topology
         ^SubmitOptions submitOptions]
        (try
          (is-leader nimbus)
          (assert (not-nil? submitOptions))
          (validate-topology-name! storm-name)
          (check-authorization! nimbus storm-name nil "submitTopology")
          (check-storm-active! nimbus storm-name false)
          (let [topo-conf (from-json serializedConf)]
            (try
              (validate-configs-with-schemas topo-conf)
              (catch IllegalArgumentException ex
                (throw (InvalidTopologyException. (.getMessage ex)))))
            (.validate ^backtype.storm.nimbus.ITopologyValidator (:validator nimbus)
                       storm-name
                       topo-conf
                       topology))
          (swap! (:submitted-count nimbus) inc)
          (let [storm-id (str storm-name "-" @(:submitted-count nimbus) "-" (current-time-secs))
                credentials (.get_creds submitOptions)
                credentials (when credentials (.get_creds credentials))
                topo-conf (from-json serializedConf)
                storm-conf-submitted (normalize-conf
                            conf
                            (-> topo-conf
                              (assoc STORM-ID storm-id)
                              (assoc TOPOLOGY-NAME storm-name))
                            topology)
                req (ReqContext/context)
                principal (.principal req)
                submitter-principal (if principal (.toString principal))
                submitter-user (.toLocal principal-to-local principal)
                topo-acl (distinct (remove nil? (conj (.get storm-conf-submitted TOPOLOGY-USERS) submitter-principal, submitter-user)))
                storm-conf (-> storm-conf-submitted
                               (assoc TOPOLOGY-SUBMITTER-PRINCIPAL (if submitter-principal submitter-principal ""))
                               (assoc TOPOLOGY-SUBMITTER-USER (if submitter-user submitter-user "")) ;Don't let the user set who we launch as
                               (assoc TOPOLOGY-USERS topo-acl)
                               (assoc STORM-ZOOKEEPER-SUPERACL (.get conf STORM-ZOOKEEPER-SUPERACL)))
                storm-conf (if (Utils/isZkAuthenticationConfiguredStormServer conf)
                                storm-conf
                                (dissoc storm-conf STORM-ZOOKEEPER-TOPOLOGY-AUTH-SCHEME STORM-ZOOKEEPER-TOPOLOGY-AUTH-PAYLOAD))
                total-storm-conf (merge conf storm-conf)
                topology (normalize-topology total-storm-conf topology)
                storm-cluster-state (:storm-cluster-state nimbus)]
            (when credentials (doseq [nimbus-autocred-plugin (:nimbus-autocred-plugins nimbus)]
              (.populateCredentials nimbus-autocred-plugin credentials (Collections/unmodifiableMap storm-conf))))
            (if (and (conf SUPERVISOR-RUN-WORKER-AS-USER) (or (nil? submitter-user) (.isEmpty (.trim submitter-user)))) 
              (throw (AuthorizationException. "Could not determine the user to run this topology as.")))
            (system-topology! total-storm-conf topology) ;; this validates the structure of the topology
            (validate-topology-size topo-conf conf topology)
            (when (and (Utils/isZkAuthenticationConfiguredStormServer conf)
                       (not (Utils/isZkAuthenticationConfiguredTopology storm-conf)))
                (throw (IllegalArgumentException. "The cluster is configured for zookeeper authentication, but no payload was provided.")))
            (log-message "Received topology submission for " storm-name " with conf " storm-conf)
            ;; lock protects against multiple topologies being submitted at once and
            ;; cleanup thread killing topology in b/w assignment and starting the topology
            (locking (:submit-lock nimbus)
              ;;cred-update-lock is not needed here because creds are being added for the first time.
              (.set-credentials! storm-cluster-state storm-id credentials storm-conf)
              (setup-storm-code nimbus conf storm-id uploadedJarLocation storm-conf topology)
              (.setup-code-distributor! storm-cluster-state storm-id (:nimbus-host-port-info nimbus))
              (wait-for-desired-code-replication nimbus total-storm-conf storm-id)
              (.setup-heartbeats! storm-cluster-state storm-id)
              (let [thrift-status->kw-status {TopologyInitialStatus/INACTIVE :inactive
                                              TopologyInitialStatus/ACTIVE :active}]
                (start-storm nimbus storm-name storm-id (thrift-status->kw-status (.get_initial_status submitOptions))))
              (mk-assignments nimbus)))
          (catch Throwable e
            (log-warn-error e "Topology submission exception. (topology name='" storm-name "')")
            (throw e))))
      
      (^void submitTopology
        [this ^String storm-name ^String uploadedJarLocation ^String serializedConf ^StormTopology topology]
        (.submitTopologyWithOpts this storm-name uploadedJarLocation serializedConf topology
                                 (SubmitOptions. TopologyInitialStatus/ACTIVE)))
      
      (^void killTopology [this ^String name]
         (.killTopologyWithOpts this name (KillOptions.)))

      (^void killTopologyWithOpts [this ^String storm-name ^KillOptions options]
        (check-storm-active! nimbus storm-name true)
        (let [topology-conf (try-read-storm-conf-from-name conf storm-name nimbus)]
          (check-authorization! nimbus storm-name topology-conf "killTopology"))
        (let [wait-amt (if (.is_set_wait_secs options)
                         (.get_wait_secs options)                         
                         )]
          (transition-name! nimbus storm-name [:kill wait-amt] true)
          ))

      (^void rebalance [this ^String storm-name ^RebalanceOptions options]
        (check-storm-active! nimbus storm-name true)
        (let [topology-conf (try-read-storm-conf-from-name conf storm-name nimbus)]
          (check-authorization! nimbus storm-name topology-conf "rebalance"))
        (let [wait-amt (if (.is_set_wait_secs options)
                         (.get_wait_secs options))
              num-workers (if (.is_set_num_workers options)
                            (.get_num_workers options))
              executor-overrides (if (.is_set_num_executors options)
                                   (.get_num_executors options)
                                   {})]
          (doseq [[c num-executors] executor-overrides]
            (when (<= num-executors 0)
              (throw (InvalidTopologyException. "Number of executors must be greater than 0"))
              ))
          (transition-name! nimbus storm-name [:rebalance wait-amt num-workers executor-overrides] true)
          ))

      (activate [this storm-name]
        (let [topology-conf (try-read-storm-conf-from-name conf storm-name nimbus)]
          (check-authorization! nimbus storm-name topology-conf "activate"))
        (transition-name! nimbus storm-name :activate true)
        )

      (deactivate [this storm-name]
        (let [topology-conf (try-read-storm-conf-from-name conf storm-name nimbus)]
          (check-authorization! nimbus storm-name topology-conf "deactivate"))
        (transition-name! nimbus storm-name :inactivate true))

      (uploadNewCredentials [this storm-name credentials]
        (let [storm-cluster-state (:storm-cluster-state nimbus)
              storm-id (get-storm-id storm-cluster-state storm-name)
              topology-conf (try-read-storm-conf conf storm-id)
              creds (when credentials (.get_creds credentials))]
          (check-authorization! nimbus storm-name topology-conf "uploadNewCredentials")
          (locking (:cred-update-lock nimbus) (.set-credentials! storm-cluster-state storm-id creds topology-conf))))

      (beginFileUpload [this]
        (check-authorization! nimbus nil nil "fileUpload")
        (let [fileloc (str (inbox nimbus) "/stormjar-" (uuid) ".jar")]
          (.put (:uploaders nimbus)
                fileloc
                (Channels/newChannel (FileOutputStream. fileloc)))
          (log-message "Uploading file from client to " fileloc)
          fileloc
          ))

      (^void uploadChunk [this ^String location ^ByteBuffer chunk]
        (check-authorization! nimbus nil nil "fileUpload")
        (let [uploaders (:uploaders nimbus)
              ^WritableByteChannel channel (.get uploaders location)]
          (when-not channel
            (throw (RuntimeException.
                    "File for that location does not exist (or timed out)")))
          (.write channel chunk)
          (.put uploaders location channel)
          ))

      (^void finishFileUpload [this ^String location]
        (check-authorization! nimbus nil nil "fileUpload")
        (let [uploaders (:uploaders nimbus)
              ^WritableByteChannel channel (.get uploaders location)]
          (when-not channel
            (throw (RuntimeException.
                    "File for that location does not exist (or timed out)")))
          (.close channel)
          (log-message "Finished uploading file from client: " location)
          (.remove uploaders location)
          ))

      (^String beginFileDownload [this ^String file]
        (check-authorization! nimbus nil nil "fileDownload")
        (check-file-access (:conf nimbus) file)
        (let [is (BufferFileInputStream. file)
              id (uuid)]
          (.put (:downloaders nimbus) id is)
          id
          ))

      (^ByteBuffer downloadChunk [this ^String id]
        (check-authorization! nimbus nil nil "fileDownload")
        (let [downloaders (:downloaders nimbus)
              ^BufferFileInputStream is (.get downloaders id)]
          (when-not is
            (throw (RuntimeException.
                    "Could not find input stream for that id")))
          (let [ret (.read is)]
            (.put downloaders id is)
            (when (empty? ret)
              (.remove downloaders id))
            (ByteBuffer/wrap ret)
            )))

      (^String getNimbusConf [this]
        (check-authorization! nimbus nil nil "getNimbusConf")
        (to-json (:conf nimbus)))

      (^String getTopologyConf [this ^String id]
        (let [topology-conf (try-read-storm-conf conf id)
              storm-name (topology-conf TOPOLOGY-NAME)]
              (check-authorization! nimbus storm-name topology-conf "getTopologyConf")
              (to-json topology-conf)))

      (^StormTopology getTopology [this ^String id]
        (let [topology-conf (try-read-storm-conf conf id)
              storm-name (topology-conf TOPOLOGY-NAME)]
              (check-authorization! nimbus storm-name topology-conf "getTopology")
              (system-topology! topology-conf (try-read-storm-topology conf id))))

      (^StormTopology getUserTopology [this ^String id]
        (let [topology-conf (try-read-storm-conf conf id)
              storm-name (topology-conf TOPOLOGY-NAME)]
              (check-authorization! nimbus storm-name topology-conf "getUserTopology")
              (try-read-storm-topology topology-conf id)))

      (^ClusterSummary getClusterInfo [this]
        (check-authorization! nimbus nil nil "getClusterInfo")
        (let [storm-cluster-state (:storm-cluster-state nimbus)
              supervisor-infos (all-supervisor-info storm-cluster-state)
              ;; TODO: need to get the port info about supervisors...
              ;; in standalone just look at metadata, otherwise just say N/A?
              supervisor-summaries (dofor [[id info] supervisor-infos]
                                          (let [ports (set (:meta info)) ;;TODO: this is only true for standalone
                                                ]
                                            (SupervisorSummary. (:hostname info)
                                                                (:uptime-secs info)
                                                                (count ports)
                                                                (count (:used-ports info))
                                                                id )
                                            ))
              bases (topology-bases storm-cluster-state)
              nimbuses (.nimbuses storm-cluster-state)
              nimbuses (map #(NimbusSummary. (:host %1) (:port %1) (time-delta (:start-time-secs %1))
                               (let [leader (.getLeader (:leader-elector nimbus))]
                                 (and (= (.getHost leader) (:host %1)) (= (.getPort leader) (:port %1))))
                               (:version %1))
                         nimbuses
                         )
              topology-summaries (dofor [[id base] bases :when base]
	                                  (let [assignment (.assignment-info storm-cluster-state id nil)
                                                topo-summ (TopologySummary. id
                                                            (:storm-name base)
                                                            (->> (:executor->node+port assignment)
                                                                 keys
                                                                 (mapcat executor-id->tasks)
                                                                 count) 
                                                            (->> (:executor->node+port assignment)
                                                                 keys
                                                                 count)                                                            
                                                            (->> (:executor->node+port assignment)
                                                                 vals
                                                                 set
                                                                 count)
                                                            (time-delta (:launch-time-secs base))
                                                            (extract-status-str base))]
                                               (when-let [owner (:owner base)] (.set_owner topo-summ owner))
                                               (when-let [sched-status (.get @(:id->sched-status nimbus) id)] (.set_sched_status topo-summ sched-status))
                                               (.set_replication_count topo-summ (if (:code-distributor nimbus)
                                                                                   (.getReplicationCount (:code-distributor nimbus) id)
                                                                                   1))
                                               topo-summ
                                          ))]
          (ClusterSummary. supervisor-summaries
                           topology-summaries
                           nimbuses)
          ))
      
      (^TopologyInfo getTopologyInfoWithOpts [this ^String storm-id ^GetInfoOptions options]
        (let [storm-cluster-state (:storm-cluster-state nimbus)
              topology-conf (try-read-storm-conf conf storm-id)
              storm-name (topology-conf TOPOLOGY-NAME)
              _ (check-authorization! nimbus storm-name topology-conf "getTopologyInfo")
              task->component (storm-task-info (try-read-storm-topology conf storm-id) topology-conf)
              base (.storm-base storm-cluster-state storm-id nil)
              launch-time-secs (if base (:launch-time-secs base) (throw (NotAliveException. (str storm-id))))
              assignment (.assignment-info storm-cluster-state storm-id nil)
              beats (map-val :heartbeat (get @(:heartbeats-cache nimbus) storm-id))
              all-components (-> task->component reverse-map keys)
              num-err-choice (or (.get_num_err_choice options)
                                 NumErrorsChoice/ALL)
              errors-fn (condp = num-err-choice
                          NumErrorsChoice/NONE (fn [& _] ()) ;; empty list only
                          NumErrorsChoice/ONE (comp #(remove nil? %)
                                                    list
                                                    get-last-error)
                          NumErrorsChoice/ALL get-errors
                          ;; Default
                          (do
                            (log-warn "Got invalid NumErrorsChoice '"
                                      num-err-choice
                                      "'")
                            get-errors))
              errors (->> all-components
                          (map (fn [c] [c (errors-fn storm-cluster-state storm-id c)]))
                          (into {}))
              executor-summaries (dofor [[executor [node port]] (:executor->node+port assignment)]
                                        (let [host (-> assignment :node->host (get node))
                                              heartbeat (get beats executor)
                                              stats (:stats heartbeat)
                                              stats (if stats
                                                      (stats/thriftify-executor-stats stats))]
                                          (doto
                                              (ExecutorSummary. (thriftify-executor-id executor)
                                                                (-> executor first task->component)
                                                                host
                                                                port
                                                                (nil-to-zero (:uptime heartbeat)))
                                            (.set_stats stats))
                                          ))
              topo-info  (TopologyInfo. storm-id
                           storm-name
                           (time-delta launch-time-secs)
                           executor-summaries
                           (extract-status-str base)
                           errors
                           )]
            (when-let [owner (:owner base)] (.set_owner topo-info owner))
            (when-let [sched-status (.get @(:id->sched-status nimbus) storm-id)] (.set_sched_status topo-info sched-status))
            (.set_replication_count topo-info (.getReplicationCount (:code-distributor nimbus) storm-id))
            topo-info
          ))

      (^TopologyInfo getTopologyInfo [this ^String storm-id]
        (.getTopologyInfoWithOpts this
                                  storm-id
                                  (doto (GetInfoOptions.) (.set_num_err_choice NumErrorsChoice/ALL))))

      Shutdownable
      (shutdown [this]
        (log-message "Shutting down master")
        (cancel-timer (:timer nimbus))
        (.disconnect (:storm-cluster-state nimbus))
        (.cleanup (:downloaders nimbus))
        (.cleanup (:uploaders nimbus))
        (.close (:leader-elector nimbus))
        (if (:code-distributor nimbus) (.close (:code-distributor nimbus) (:conf nimbus)))
        (log-message "Shut down master")
        )
      DaemonCommon
      (waiting? [this]
        (timer-waiting? (:timer nimbus))))))

(defmethod mk-code-distributor :distributed [conf]
  (let [code-distributor (new-instance (conf STORM-CODE-DISTRIBUTOR-CLASS))]
    (.prepare code-distributor conf)
    code-distributor))

(defmethod mk-code-distributor :local [conf]
  nil)

(defn download-code [conf nimbus storm-id host port]
  (let [tmp-root (str (master-tmp-dir conf) file-path-separator (uuid))
        storm-cluster-state (:storm-cluster-state nimbus)
        storm-root (master-stormdist-root conf storm-id)
        remote-meta-file-path (master-storm-metafile-path storm-root)
        local-meta-file-path (master-storm-metafile-path tmp-root)]
    (FileUtils/forceMkdir (File. tmp-root))
    (Utils/downloadFromHost conf remote-meta-file-path local-meta-file-path host port)
    (if (:code-distributor nimbus)
      (.download (:code-distributor nimbus) storm-id (File. local-meta-file-path)))
    (if (.exists (File. storm-root)) (FileUtils/forceDelete (File. storm-root)))
    (FileUtils/moveDirectory (File. tmp-root) (File. storm-root))
    (.setup-code-distributor! storm-cluster-state storm-id (:nimbus-host-port-info nimbus))))

(defmethod sync-code :distributed [conf nimbus]
  (let [storm-cluster-state (:storm-cluster-state nimbus)
        code-ids (set (code-ids (:conf nimbus)))
        active-topologies (set (.code-distributor storm-cluster-state nil))
        missing-topologies (set/difference active-topologies code-ids)]
    (if (not (empty? missing-topologies))
      (do
        (.removeFromLeaderLockQueue (:leader-elector nimbus))
        (doseq [missing missing-topologies]
          (log-message "missing topology " missing " has state on zookeeper but doesn't have a local dir on this host.")
          (let [nimbuses-with-missing (.code-distributor-info storm-cluster-state missing)]
            (log-message "trying to download missing topology code from " (clojure.string/join "," nimbuses-with-missing))
            (doseq [nimbus-host-port nimbuses-with-missing]
              (when-not (contains? (code-ids (:conf nimbus)) missing)
                (try
                  (download-code conf nimbus missing (.getHost nimbus-host-port) (.getPort nimbus-host-port))
                  (catch Exception e (log-error e "Exception while trying to syn-code for missing topology" missing)))))))))
    (.addToLeaderLockQueue (:leader-elector nimbus))
    (log-message "local disk is completely in sync with zk code-distributor.")))

(defmethod sync-code :local [conf nimbus]
  nil)

(defn launch-server! [conf nimbus]
  (validate-distributed-mode! conf)
  (let [service-handler (service-handler conf nimbus)
        server (ThriftServer. conf (Nimbus$Processor. service-handler) 
                              ThriftConnectionType/NIMBUS)]
    (add-shutdown-hook-with-force-kill-in-1-sec (fn []
                                                  (.shutdown service-handler)
                                                  (.stop server)))
    (log-message "Starting Nimbus server...")
    (.serve server)
    service-handler))

;; distributed implementation

(defmethod setup-jar :distributed [conf tmp-jar-location stormroot]
           (let [src-file (File. tmp-jar-location)]
             (if-not (.exists src-file)
               (throw
                (IllegalArgumentException.
                 (str tmp-jar-location " to copy to " stormroot " does not exist!"))))
             (FileUtils/copyFile src-file (File. (master-stormjar-path stormroot)))
             ))

;; local implementation

(defmethod setup-jar :local [conf & args]
  nil
  )

(defn -launch [nimbus]
  (let [conf (merge
               (read-storm-config)
               (read-yaml-config "storm-cluster-auth.yaml" false))]
  (launch-server! conf nimbus)))

(defn standalone-nimbus []
  (reify INimbus
    (prepare [this conf local-dir]
      )
    (allSlotsAvailableForScheduling [this supervisors topologies topologies-missing-assignments]
      (->> supervisors
           (mapcat (fn [^SupervisorDetails s]
                     (for [p (.getMeta s)]
                       (WorkerSlot. (.getId s) p))))
           set ))
    (assignSlots [this topology slots]
      )
    (getForcedScheduler [this]
      nil )
    (getHostName [this supervisors node-id]
      (if-let [^SupervisorDetails supervisor (get supervisors node-id)]
        (.getHost supervisor)))
    ))

(defn -main []
  (-launch (standalone-nimbus)))<|MERGE_RESOLUTION|>--- conflicted
+++ resolved
@@ -24,18 +24,14 @@
   (:use [backtype.storm.scheduler.DefaultScheduler])
   (:import [backtype.storm.scheduler INimbus SupervisorDetails WorkerSlot TopologyDetails
             Cluster Topologies SchedulerAssignment SchedulerAssignmentImpl DefaultScheduler ExecutorDetails])
-<<<<<<< HEAD
   (:use [backtype.storm bootstrap util zookeeper])
-  (:import [backtype.storm.generated AuthorizationException])
   (:import [backtype.storm.nimbus NimbusInfo])
-=======
   (:import [backtype.storm.generated AuthorizationException GetInfoOptions
                                      NumErrorsChoice])
->>>>>>> 8036109f
-  (:use [backtype.storm bootstrap util])
   (:use [backtype.storm.config :only [validate-configs-with-schemas]])
   (:use [backtype.storm.daemon common])
   (:import [org.apache.zookeeper data.ACL ZooDefs$Ids ZooDefs$Perms])
+  (:import [backtype.storm.utils VersionInfo])
   (:gen-class
     :methods [^{:static true} [launch [backtype.storm.scheduler.INimbus] void]]))
 
@@ -1051,7 +1047,7 @@
         :host (.getHost (:nimbus-host-port-info nimbus))
         :port (.getPort (:nimbus-host-port-info nimbus))
         :start-time-secs (current-time-secs)
-        :version (read-storm-version)
+        :version (str (VersionInfo/getVersion))
         })
 
     (.addToLeaderLockQueue (:leader-elector nimbus))

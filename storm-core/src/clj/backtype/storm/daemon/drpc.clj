;; Licensed to the Apache Software Foundation (ASF) under one
;; or more contributor license agreements.  See the NOTICE file
;; distributed with this work for additional information
;; regarding copyright ownership.  The ASF licenses this file
;; to you under the Apache License, Version 2.0 (the
;; "License"); you may not use this file except in compliance
;; with the License.  You may obtain a copy of the License at
;;
;; http://www.apache.org/licenses/LICENSE-2.0
;;
;; Unless required by applicable law or agreed to in writing, software
;; distributed under the License is distributed on an "AS IS" BASIS,
;; WITHOUT WARRANTIES OR CONDITIONS OF ANY KIND, either express or implied.
;; See the License for the specific language governing permissions and
;; limitations under the License.
(ns backtype.storm.daemon.drpc
  (:import [backtype.storm.security.auth AuthUtils ThriftServer ThriftConnectionType])
  (:import [backtype.storm.security.auth.authorizer DRPCAuthorizerBase])
  (:import [backtype.storm.generated DistributedRPC DistributedRPC$Iface DistributedRPC$Processor
            DRPCRequest DRPCExecutionException DistributedRPCInvocations DistributedRPCInvocations$Iface
            DistributedRPCInvocations$Processor])
  (:import [java.util.concurrent Semaphore ConcurrentLinkedQueue ThreadPoolExecutor ArrayBlockingQueue TimeUnit])
  (:import [backtype.storm.daemon Shutdownable])
  (:import [java.net InetAddress])
  (:import [backtype.storm.generated AuthorizationException])
  (:use [backtype.storm bootstrap config log])
  (:use [backtype.storm.daemon common])
  (:use [backtype.storm.ui helpers])
  (:use compojure.core)
  (:use ring.middleware.reload)
  (:use [ring.adapter.jetty :only [run-jetty]])
  (:require [compojure.handler :as handler])
  (:gen-class))

(bootstrap)

(defn timeout-check-secs [] 5)

(defn acquire-queue [queues-atom function]
  (swap! queues-atom
    (fn [amap]
      (if-not (amap function)
        (assoc amap function (ConcurrentLinkedQueue.))
        amap)
        ))
  (@queues-atom function))

(defn check-authorization
  ([aclHandler mapping operation context]
    (if aclHandler
      (let [context (or context (ReqContext/context))]
        (if-not (.permit aclHandler context operation mapping)
          (let [principal (.principal context)
                user (if principal (.getName principal) "unknown")]
              (throw (AuthorizationException.
                       (str "DRPC request '" operation "' for '"
                            user "' user is not authorized"))))))))
  ([aclHandler mapping operation]
    (check-authorization aclHandler mapping operation (ReqContext/context))))

;; TODO: change this to use TimeCacheMap
(defn service-handler [conf]
  (let [drpc-acl-handler (mk-authorization-handler (conf DRPC-AUTHORIZER) conf)
        ctr (atom 0)
        id->sem (atom {})
        id->result (atom {})
        id->start (atom {})
<<<<<<< HEAD
        id->func (atom {})
        request-queues (atom {})
        cleanup (fn [id] (swap! id->sem dissoc id)
                         (swap! id->result dissoc id)
                         (swap! id->start dissoc id)
                         (swap! id->func dissoc id))
=======
        id->function (atom {})
        id->request (atom {})
        request-queues (atom {})
        cleanup (fn [id] (swap! id->sem dissoc id)
                         (swap! id->result dissoc id)
                         (swap! id->function dissoc id)
                         (swap! id->request dissoc id)
                         (swap! id->start dissoc id))
>>>>>>> c89fb820
        my-ip (.getHostAddress (InetAddress/getLocalHost))
        clear-thread (async-loop
                      (fn []
                        (doseq [[id start] @id->start]
                          (when (> (time-delta start) (conf DRPC-REQUEST-TIMEOUT-SECS))
                            (when-let [sem (@id->sem id)]
                              (.remove (acquire-queue request-queues (@id->function id)) (@id->request id))
                              (log-warn "Timeout DRPC request id: " id " start at " start)
                              (.release sem))
                            (cleanup id)
                            ))
                        (timeout-check-secs)
                        ))
        ]
    (reify DistributedRPC$Iface
      (^String execute [this ^String function ^String args]
        (log-debug "Received DRPC request for " function " (" args ") at " (System/currentTimeMillis))
        (check-authorization drpc-acl-handler
                             {DRPCAuthorizerBase/FUNCTION_NAME function}
                             "execute")
        (let [id (str (swap! ctr (fn [v] (mod (inc v) 1000000000))))
              ^Semaphore sem (Semaphore. 0)
              req (DRPCRequest. args id)
              ^ConcurrentLinkedQueue queue (acquire-queue request-queues function)
              ]
          (swap! id->func assoc id function)
          (swap! id->start assoc id (current-time-secs))
          (swap! id->sem assoc id sem)
          (swap! id->function assoc id function)
          (swap! id->request assoc id req)
          (.add queue req)
          (log-debug "Waiting for DRPC result for " function " " args " at " (System/currentTimeMillis))
          (.acquire sem)
          (log-debug "Acquired DRPC result for " function " " args " at " (System/currentTimeMillis))
          (let [result (@id->result id)]
            (cleanup id)
            (log-debug "Returning DRPC result for " function " " args " at " (System/currentTimeMillis))
            (if (instance? DRPCExecutionException result)
              (throw result)
              (if (nil? result)
                (throw (DRPCExecutionException. "Request timed out"))
                result)
              ))))
      DistributedRPCInvocations$Iface
      (^void result [this ^String id ^String result]
        (when-let [func (@id->func id)]
          (check-authorization drpc-acl-handler
                               {DRPCAuthorizerBase/FUNCTION_NAME func}
                               "result")
          (let [^Semaphore sem (@id->sem id)]
            (log-debug "Received result " result " for " id " at " (System/currentTimeMillis))
            (when sem
              (swap! id->result assoc id result)
              (.release sem)
              ))))
      (^void failRequest [this ^String id]
        (when-let [func (@id->func id)]
          (check-authorization drpc-acl-handler
                               {DRPCAuthorizerBase/FUNCTION_NAME func}
                               "failRequest")
          (let [^Semaphore sem (@id->sem id)]
            (when sem
              (swap! id->result assoc id (DRPCExecutionException. "Request failed"))
              (.release sem)
              ))))
      (^DRPCRequest fetchRequest [this ^String func]
        (check-authorization drpc-acl-handler
                             {DRPCAuthorizerBase/FUNCTION_NAME func}
                             "fetchRequest")
        (let [^ConcurrentLinkedQueue queue (acquire-queue request-queues func)
              ret (.poll queue)]
          (if ret
            (do (log-debug "Fetched request for " func " at " (System/currentTimeMillis))
                ret)
            (DRPCRequest. "" ""))
          ))
      Shutdownable
      (shutdown [this]
        (.interrupt clear-thread))
      )))

(defn handle-request [handler]
  (fn [request]
    (handler request)))

(defn webapp [handler http-creds-handler]
  (->
    (routes
      (POST "/drpc/:func" [:as {:keys [body servlet-request]} func & m]
        (let [args (slurp body)]
          (if http-creds-handler
            (.populateContext http-creds-handler (ReqContext/context)
                              servlet-request))
          (.execute handler func args)))
      (POST "/drpc/:func/" [:as {:keys [body servlet-request]} func & m]
        (let [args (slurp body)]
          (if http-creds-handler
            (.populateContext http-creds-handler (ReqContext/context)
                              servlet-request))
          (.execute handler func args)))
      (GET "/drpc/:func/:args" [:as {:keys [servlet-request]} func args & m]
          (if http-creds-handler
            (.populateContext http-creds-handler (ReqContext/context)
                              servlet-request))
          (.execute handler func args))
      (GET "/drpc/:func/" [:as {:keys [servlet-request]} func & m]
          (if http-creds-handler
            (.populateContext http-creds-handler (ReqContext/context)
                              servlet-request))
          (.execute handler func ""))
      (GET "/drpc/:func" [:as {:keys [servlet-request]} func & m]
          (if http-creds-handler
            (.populateContext http-creds-handler (ReqContext/context)
                              servlet-request))
    (.execute handler func "")))
                (wrap-reload '[backtype.storm.daemon.drpc])
                handle-request))

(defn launch-server!
  ([]
    (let [conf (read-storm-config)
          worker-threads (int (conf DRPC-WORKER-THREADS))
          queue-size (int (conf DRPC-QUEUE-SIZE))
          drpc-http-port (int (conf DRPC-HTTP-PORT))
          drpc-port (int (conf DRPC-PORT))
          drpc-service-handler (service-handler conf)
          ;; requests and returns need to be on separate thread pools, since calls to
          ;; "execute" don't unblock until other thrift methods are called. So if 
          ;; 64 threads are calling execute, the server won't accept the result
          ;; invocations that will unblock those threads
          handler-server (when (> drpc-port 0)
                           (ThriftServer. conf
                             (DistributedRPC$Processor. service-handler)
                             ThriftConnectionType/DRPC))
          invoke-server (ThriftServer. conf
                          (DistributedRPCInvocations$Processor. service-handler)
                          ThriftConnectionType/DRPC_INVOCATIONS)
          http-creds-handler (AuthUtils/GetDrpcHttpCredentialsPlugin conf)] 
      (.addShutdownHook (Runtime/getRuntime) (Thread. (fn []
                                                        (if handler-server (.stop handler-server))
                                                        (.stop invoke-server))))
      (log-message "Starting Distributed RPC servers...")
      (future (.serve invoke-server))
      (when (> drpc-http-port 0)
        (let [app (webapp drpc-service-handler http-creds-handler)
              filter-class (conf DRPC-HTTP-FILTER)
              filter-params (conf DRPC-HTTP-FILTER-PARAMS)
              filters-confs [{:filter-class filter-class
                              :filter-params filter-params}]
              https-port (int (conf DRPC-HTTPS-PORT))
              https-ks-path (conf DRPC-HTTPS-KEYSTORE-PATH)
              https-ks-password (conf DRPC-HTTPS-KEYSTORE-PASSWORD)
              https-ks-type (conf DRPC-HTTPS-KEYSTORE-TYPE)]

          (run-jetty app
            {:port drpc-http-port :join? false
             :configurator (fn [server]
                             (config-ssl server
                                         https-port 
                                         https-ks-path 
                                         https-ks-password
                                         https-ks-type)
                             (config-filter server app filters-confs))})))
      (when handler-server
        (.serve handler-server)))))

(defn -main []
  (launch-server!))<|MERGE_RESOLUTION|>--- conflicted
+++ resolved
@@ -65,14 +65,6 @@
         id->sem (atom {})
         id->result (atom {})
         id->start (atom {})
-<<<<<<< HEAD
-        id->func (atom {})
-        request-queues (atom {})
-        cleanup (fn [id] (swap! id->sem dissoc id)
-                         (swap! id->result dissoc id)
-                         (swap! id->start dissoc id)
-                         (swap! id->func dissoc id))
-=======
         id->function (atom {})
         id->request (atom {})
         request-queues (atom {})
@@ -81,7 +73,6 @@
                          (swap! id->function dissoc id)
                          (swap! id->request dissoc id)
                          (swap! id->start dissoc id))
->>>>>>> c89fb820
         my-ip (.getHostAddress (InetAddress/getLocalHost))
         clear-thread (async-loop
                       (fn []
@@ -107,7 +98,7 @@
               req (DRPCRequest. args id)
               ^ConcurrentLinkedQueue queue (acquire-queue request-queues function)
               ]
-          (swap! id->func assoc id function)
+          (swap! id->function assoc id function)
           (swap! id->start assoc id (current-time-secs))
           (swap! id->sem assoc id sem)
           (swap! id->function assoc id function)
@@ -127,7 +118,7 @@
               ))))
       DistributedRPCInvocations$Iface
       (^void result [this ^String id ^String result]
-        (when-let [func (@id->func id)]
+        (when-let [func (@id->function id)]
           (check-authorization drpc-acl-handler
                                {DRPCAuthorizerBase/FUNCTION_NAME func}
                                "result")
@@ -138,7 +129,7 @@
               (.release sem)
               ))))
       (^void failRequest [this ^String id]
-        (when-let [func (@id->func id)]
+        (when-let [func (@id->function id)]
           (check-authorization drpc-acl-handler
                                {DRPCAuthorizerBase/FUNCTION_NAME func}
                                "failRequest")

;; Licensed to the Apache Software Foundation (ASF) under one
;; or more contributor license agreements.  See the NOTICE file
;; distributed with this work for additional information
;; regarding copyright ownership.  The ASF licenses this file
;; to you under the Apache License, Version 2.0 (the
;; "License"); you may not use this file except in compliance
;; with the License.  You may obtain a copy of the License at
;;
;; http://www.apache.org/licenses/LICENSE-2.0
;;
;; Unless required by applicable law or agreed to in writing, software
;; distributed under the License is distributed on an "AS IS" BASIS,
;; WITHOUT WARRANTIES OR CONDITIONS OF ANY KIND, either express or implied.
;; See the License for the specific language governing permissions and
;; limitations under the License.

(ns backtype.storm.ui.core
  (:use compojure.core)
  (:use ring.middleware.reload)
  (:use [hiccup core page-helpers])
  (:use [backtype.storm config util log])
  (:use [backtype.storm.ui helpers])
  (:use [backtype.storm.daemon [common :only [ACKER-COMPONENT-ID ACKER-INIT-STREAM-ID ACKER-ACK-STREAM-ID
                                              ACKER-FAIL-STREAM-ID system-id? mk-authorization-handler]]])
  (:use [ring.middleware.anti-forgery])
  (:use [clojure.string :only [blank? lower-case trim]])
  (:import [backtype.storm.utils Utils])
  (:import [backtype.storm.generated ExecutorSpecificStats
            ExecutorStats ExecutorSummary TopologyInfo SpoutStats BoltStats
            ErrorInfo ClusterSummary SupervisorSummary TopologySummary
            Nimbus$Client StormTopology GlobalStreamId RebalanceOptions
            KillOptions])
  (:import [backtype.storm.security.auth AuthUtils ReqContext])
  (:import [backtype.storm.generated AuthorizationException])
  (:import [backtype.storm.security.auth AuthUtils])
  (:import [java.io File])
  (:require [compojure.route :as route]
            [compojure.handler :as handler]
            [ring.util.response :as resp]
            [backtype.storm [thrift :as thrift]])
  (:import [org.apache.commons.lang StringEscapeUtils])
  (:gen-class))

(def ^:dynamic *STORM-CONF* (read-storm-config))
(def ^:dynamic *UI-ACL-HANDLER* (mk-authorization-handler (*STORM-CONF* NIMBUS-AUTHORIZER) *STORM-CONF*))

(def http-creds-handler (AuthUtils/GetUiHttpCredentialsPlugin *STORM-CONF*))

(defmacro with-nimbus
  [nimbus-sym & body]
  `(thrift/with-nimbus-connection
     [~nimbus-sym (*STORM-CONF* NIMBUS-HOST) (*STORM-CONF* NIMBUS-THRIFT-PORT)]
     ~@body))

(defn assert-authorized-user
  ([servlet-request op]
    (assert-authorized-user servlet-request op nil))
  ([servlet-request op topology-conf]
     (if http-creds-handler (.populateContext http-creds-handler (ReqContext/context) servlet-request))
     (if *UI-ACL-HANDLER*
       (let [context (ReqContext/context)]
         (if-not (.permit *UI-ACL-HANDLER* context op topology-conf)
           (let [principal (.principal context)
                 user (if principal (.getName principal) "unknown")]
             (throw (AuthorizationException.
                     (str "UI request '" op "' for '"
                          user "' user is not authorized")))))))))

(defn get-filled-stats
  [summs]
  (->> summs
       (map #(.get_stats ^ExecutorSummary %))
       (filter not-nil?)))

(defn read-storm-version
  "Returns a string containing the Storm version or 'Unknown'."
  []
  (let [storm-home (System/getProperty "storm.home")
        release-path (format "%s/RELEASE" storm-home)
        release-file (File. release-path)]
    (if (and (.exists release-file) (.isFile release-file))
      (trim (slurp release-path))
      "Unknown")))

(defn component-type
  "Returns the component type (either :bolt or :spout) for a given
  topology and component id. Returns nil if not found."
  [^StormTopology topology id]
  (let [bolts (.get_bolts topology)
        spouts (.get_spouts topology)]
    (cond
      (.containsKey bolts id) :bolt
      (.containsKey spouts id) :spout)))

(defn executor-summary-type
  [topology ^ExecutorSummary s]
  (component-type topology (.get_component_id s)))

(defn add-pairs
  ([] [0 0])
  ([[a1 a2] [b1 b2]]
   [(+ a1 b1) (+ a2 b2)]))

(defn expand-averages
  [avg counts]
  (let [avg (clojurify-structure avg)
        counts (clojurify-structure counts)]
    (into {}
          (for [[slice streams] counts]
            [slice
             (into {}
                   (for [[stream c] streams]
                     [stream
                      [(* c (get-in avg [slice stream]))
                       c]]
                     ))]))))

(defn expand-averages-seq
  [average-seq counts-seq]
  (->> (map vector average-seq counts-seq)
       (map #(apply expand-averages %))
       (apply merge-with (fn [s1 s2] (merge-with add-pairs s1 s2)))))

(defn- val-avg
  [[t c]]
  (if (= t 0) 0
    (double (/ t c))))

(defn aggregate-averages
  [average-seq counts-seq]
  (->> (expand-averages-seq average-seq counts-seq)
       (map-val
         (fn [s]
           (map-val val-avg s)))))

(defn aggregate-counts
  [counts-seq]
  (->> counts-seq
       (map clojurify-structure)
       (apply merge-with
              (fn [s1 s2]
                (merge-with + s1 s2)))))

(defn aggregate-avg-streams
  [avg counts]
  (let [expanded (expand-averages avg counts)]
    (->> expanded
         (map-val #(reduce add-pairs (vals %)))
         (map-val val-avg))))

(defn aggregate-count-streams
  [stats]
  (->> stats
       (map-val #(reduce + (vals %)))))

(defn aggregate-common-stats
  [stats-seq]
  {:emitted (aggregate-counts (map #(.get_emitted ^ExecutorStats %) stats-seq))
   :transferred (aggregate-counts (map #(.get_transferred ^ExecutorStats %) stats-seq))})

(defn mk-include-sys-fn
  [include-sys?]
  (if include-sys?
    (fn [_] true)
    (fn [stream] (and (string? stream) (not (system-id? stream))))))

(defn is-ack-stream
  [stream]
  (let [acker-streams
        [ACKER-INIT-STREAM-ID
         ACKER-ACK-STREAM-ID
         ACKER-FAIL-STREAM-ID]]
    (every? #(not= %1 stream) acker-streams)))

(defn pre-process
  [stream-summary include-sys?]
  (let [filter-fn (mk-include-sys-fn include-sys?)
        emitted (:emitted stream-summary)
        emitted (into {} (for [[window stat] emitted]
                           {window (filter-key filter-fn stat)}))
        transferred (:transferred stream-summary)
        transferred (into {} (for [[window stat] transferred]
                               {window (filter-key filter-fn stat)}))
        stream-summary (-> stream-summary (dissoc :emitted) (assoc :emitted emitted))
        stream-summary (-> stream-summary (dissoc :transferred) (assoc :transferred transferred))]
    stream-summary))

(defn aggregate-bolt-stats
  [stats-seq include-sys?]
  (let [stats-seq (collectify stats-seq)]
    (merge (pre-process (aggregate-common-stats stats-seq) include-sys?)
           {:acked
            (aggregate-counts (map #(.. ^ExecutorStats % get_specific get_bolt get_acked)
                                   stats-seq))
            :failed
            (aggregate-counts (map #(.. ^ExecutorStats % get_specific get_bolt get_failed)
                                   stats-seq))
            :executed
            (aggregate-counts (map #(.. ^ExecutorStats % get_specific get_bolt get_executed)
                                   stats-seq))
            :process-latencies
            (aggregate-averages (map #(.. ^ExecutorStats % get_specific get_bolt get_process_ms_avg)
                                     stats-seq)
                                (map #(.. ^ExecutorStats % get_specific get_bolt get_acked)
                                     stats-seq))
            :execute-latencies
            (aggregate-averages (map #(.. ^ExecutorStats % get_specific get_bolt get_execute_ms_avg)
                                     stats-seq)
                                (map #(.. ^ExecutorStats % get_specific get_bolt get_executed)
                                     stats-seq))})))

(defn aggregate-spout-stats
  [stats-seq include-sys?]
  (let [stats-seq (collectify stats-seq)]
    (merge (pre-process (aggregate-common-stats stats-seq) include-sys?)
           {:acked
            (aggregate-counts (map #(.. ^ExecutorStats % get_specific get_spout get_acked)
                                   stats-seq))
            :failed
            (aggregate-counts (map #(.. ^ExecutorStats % get_specific get_spout get_failed)
                                   stats-seq))
            :complete-latencies
            (aggregate-averages (map #(.. ^ExecutorStats % get_specific get_spout get_complete_ms_avg)
                                     stats-seq)
                                (map #(.. ^ExecutorStats % get_specific get_spout get_acked)
                                     stats-seq))})))

(defn aggregate-bolt-streams
  [stats]
  {:acked (aggregate-count-streams (:acked stats))
   :failed (aggregate-count-streams (:failed stats))
   :emitted (aggregate-count-streams (:emitted stats))
   :transferred (aggregate-count-streams (:transferred stats))
   :process-latencies (aggregate-avg-streams (:process-latencies stats)
                                             (:acked stats))
   :executed (aggregate-count-streams (:executed stats))
   :execute-latencies (aggregate-avg-streams (:execute-latencies stats)
                                             (:executed stats))})

(defn aggregate-spout-streams
  [stats]
  {:acked (aggregate-count-streams (:acked stats))
   :failed (aggregate-count-streams (:failed stats))
   :emitted (aggregate-count-streams (:emitted stats))
   :transferred (aggregate-count-streams (:transferred stats))
   :complete-latencies (aggregate-avg-streams (:complete-latencies stats)
                                              (:acked stats))})

(defn spout-summary?
  [topology s]
  (= :spout (executor-summary-type topology s)))

(defn bolt-summary?
  [topology s]
  (= :bolt (executor-summary-type topology s)))

(defn group-by-comp
  [summs]
  (let [ret (group-by #(.get_component_id ^ExecutorSummary %) summs)]
    (into (sorted-map) ret )))

(defn error-subset
  [error-str]
  (apply str (take 200 error-str)))

(defn most-recent-error
  [errors-list]
  (let [error (->> errors-list
                   (sort-by #(.get_error_time_secs ^ErrorInfo %))
                   reverse
                   first)]
     error))

(defn component-task-summs
  [^TopologyInfo summ topology id]
  (let [spout-summs (filter (partial spout-summary? topology) (.get_executors summ))
        bolt-summs (filter (partial bolt-summary? topology) (.get_executors summ))
        spout-comp-summs (group-by-comp spout-summs)
        bolt-comp-summs (group-by-comp bolt-summs)
        ret (if (contains? spout-comp-summs id)
              (spout-comp-summs id)
              (bolt-comp-summs id))]
    (sort-by #(-> ^ExecutorSummary % .get_executor_info .get_task_start) ret)))

(defn worker-log-link [host port topology-id]
  (let [fname (logs-filename topology-id port)]
    (url-format (str "http://%s:%s/log?file=%s")
          host (*STORM-CONF* LOGVIEWER-PORT) fname)))

(defn compute-executor-capacity
  [^ExecutorSummary e]
  (let [stats (.get_stats e)
        stats (if stats
                (-> stats
                    (aggregate-bolt-stats true)
                    (aggregate-bolt-streams)
                    swap-map-order
                    (get "600")))
        uptime (nil-to-zero (.get_uptime_secs e))
        window (if (< uptime 600) uptime 600)
        executed (-> stats :executed nil-to-zero)
        latency (-> stats :execute-latencies nil-to-zero)]
    (if (> window 0)
      (div (* executed latency) (* 1000 window)))))

(defn compute-bolt-capacity
  [executors]
  (->> executors
       (map compute-executor-capacity)
       (map nil-to-zero)
       (apply max)))

(defn get-error-time
  [error]
  (if error
    (time-delta (.get_error_time_secs ^ErrorInfo error))))

(defn get-error-data
  [error]
  (if error
    (error-subset (.get_error ^ErrorInfo error))
    ""))

(defn get-error-port
  [error error-host top-id]
  (if error
    (.get_port ^ErrorInfo error)
    ""))

(defn get-error-host
  [error]
  (if error
    (.get_host ^ErrorInfo error)
    ""))

(defn spout-streams-stats
  [summs include-sys?]
  (let [stats-seq (get-filled-stats summs)]
    (aggregate-spout-streams
      (aggregate-spout-stats
        stats-seq include-sys?))))

(defn bolt-streams-stats
  [summs include-sys?]
  (let [stats-seq (get-filled-stats summs)]
    (aggregate-bolt-streams
      (aggregate-bolt-stats
        stats-seq include-sys?))))

(defn total-aggregate-stats
  [spout-summs bolt-summs include-sys?]
  (let [spout-stats (get-filled-stats spout-summs)
        bolt-stats (get-filled-stats bolt-summs)
        agg-spout-stats (-> spout-stats
                            (aggregate-spout-stats include-sys?)
                            aggregate-spout-streams)
        agg-bolt-stats (-> bolt-stats
                           (aggregate-bolt-stats include-sys?)
                           aggregate-bolt-streams)]
    (merge-with
      (fn [s1 s2]
        (merge-with + s1 s2))
      (select-keys
        agg-bolt-stats
        ;; Include only keys that will be used.  We want to count acked and
        ;; failed only for the "tuple trees," so we do not include those keys
        ;; from the bolt executors.
        [:emitted :transferred])
      agg-spout-stats)))

(defn stats-times
  [stats-map]
  (sort-by #(Integer/parseInt %)
           (-> stats-map
               clojurify-structure
               (dissoc ":all-time")
               keys)))

(defn window-hint
  [window]
  (if (= window ":all-time")
    "All time"
    (pretty-uptime-sec window)))

(defn topology-action-button
  [id name action command is-wait default-wait enabled]
  [:input {:type "button"
           :value action
           (if enabled :enabled :disabled) ""
           :onclick (str "confirmAction('"
                         (StringEscapeUtils/escapeJavaScript id) "', '"
                         (StringEscapeUtils/escapeJavaScript name) "', '"
                         command "', " is-wait ", " default-wait ")")}])

(defn sanitize-stream-name
  [name]
  (let [sym-regex #"(?![A-Za-z_\-:\.])."]
    (str
     (if (re-find #"^[A-Za-z]" name)
       (clojure.string/replace name sym-regex "_")
       (clojure.string/replace (str \s name) sym-regex "_"))
     (hash name))))

(defn sanitize-transferred
  [transferred]
  (into {}
        (for [[time, stream-map] transferred]
          [time, (into {}
                       (for [[stream, trans] stream-map]
                         [(sanitize-stream-name stream), trans]))])))

(defn visualization-data
  [spout-bolt spout-comp-summs bolt-comp-summs window storm-id]
  (let [components (for [[id spec] spout-bolt]
            [id
             (let [inputs (.get_inputs (.get_common spec))
                   bolt-summs (get bolt-comp-summs id)
                   spout-summs (get spout-comp-summs id)
                   bolt-cap (if bolt-summs
                              (compute-bolt-capacity bolt-summs)
                              0)]
               {:type (if bolt-summs "bolt" "spout")
                :capacity bolt-cap
                :latency (if bolt-summs
                           (get-in
                             (bolt-streams-stats bolt-summs true)
                             [:process-latencies window])
                           (get-in
                             (spout-streams-stats spout-summs true)
                             [:complete-latencies window]))
                :transferred (or
                               (get-in
                                 (spout-streams-stats spout-summs true)
                                 [:transferred window])
                               (get-in
                                 (bolt-streams-stats bolt-summs true)
                                 [:transferred window]))
                :stats (let [mapfn (fn [dat]
                                     (map (fn [^ExecutorSummary summ]
                                            {:host (.get_host summ)
                                             :port (.get_port summ)
                                             :uptime_secs (.get_uptime_secs summ)
                                             :transferred (if-let [stats (.get_stats summ)]
                                                            (sanitize-transferred (.get_transferred stats)))})
                                          dat))]
                         (if bolt-summs
                           (mapfn bolt-summs)
                           (mapfn spout-summs)))
                :link (url-format "/component.html?id=%s&topology_id=%s" id storm-id)
                :inputs (for [[global-stream-id group] inputs]
                          {:component (.get_componentId global-stream-id)
                           :stream (.get_streamId global-stream-id)
                           :sani-stream (sanitize-stream-name (.get_streamId global-stream-id))
                           :grouping (clojure.core/name (thrift/grouping-type group))})})])]
    (into {} (doall components))))

(defn stream-boxes [datmap]
  (let [filter-fn (mk-include-sys-fn true)
        streams
        (vec (doall (distinct
                     (apply concat
                            (for [[k v] datmap]
                              (for [m (get v :inputs)]
                                {:stream (get m :stream)
                                 :sani-stream (get m :sani-stream)
                                 :checked (is-ack-stream (get m :stream))}))))))]
    (map (fn [row]
           {:row row}) (partition 4 4 nil streams))))

(defn mk-visualization-data
  [id window include-sys?]
  (with-nimbus
    nimbus
    (let [window (if window window ":all-time")
          topology (.getTopology ^Nimbus$Client nimbus id)
          spouts (.get_spouts topology)
          bolts (.get_bolts topology)
          summ (.getTopologyInfo ^Nimbus$Client nimbus id)
          execs (.get_executors summ)
          spout-summs (filter (partial spout-summary? topology) execs)
          bolt-summs (filter (partial bolt-summary? topology) execs)
          spout-comp-summs (group-by-comp spout-summs)
          bolt-comp-summs (group-by-comp bolt-summs)
          bolt-comp-summs (filter-key (mk-include-sys-fn include-sys?)
                                      bolt-comp-summs)
          topology-conf (from-json
                          (.getTopologyConf ^Nimbus$Client nimbus id))]
      (visualization-data
       (merge (hashmap-to-persistent spouts)
              (hashmap-to-persistent bolts))
       spout-comp-summs bolt-comp-summs window id))))

(defn cluster-configuration []
  (with-nimbus nimbus
    (.getNimbusConf ^Nimbus$Client nimbus)))

(defn cluster-summary
  ([user]
     (with-nimbus nimbus
        (cluster-summary (.getClusterInfo ^Nimbus$Client nimbus) user)))
  ([^ClusterSummary summ user]
     (let [sups (.get_supervisors summ)
        used-slots (reduce + (map #(.get_num_used_workers ^SupervisorSummary %) sups))
        total-slots (reduce + (map #(.get_num_workers ^SupervisorSummary %) sups))
        free-slots (- total-slots used-slots)
        total-tasks (->> (.get_topologies summ)
                         (map #(.get_num_tasks ^TopologySummary %))
                         (reduce +))
        total-executors (->> (.get_topologies summ)
                             (map #(.get_num_executors ^TopologySummary %))
                             (reduce +))]
       {"user" user
        "stormVersion" (read-storm-version)
        "nimbusUptime" (pretty-uptime-sec (.get_nimbus_uptime_secs summ))
        "supervisors" (count sups)
        "slotsTotal" total-slots
        "slotsUsed"  used-slots
        "slotsFree" free-slots
        "executorsTotal" total-executors
        "tasksTotal" total-tasks })))

(defn supervisor-summary
  ([]
   (with-nimbus nimbus
                (supervisor-summary
                  (.get_supervisors (.getClusterInfo ^Nimbus$Client nimbus)))))
  ([summs]
   {"supervisors"
    (for [^SupervisorSummary s summs]
      {"id" (.get_supervisor_id s)
       "host" (.get_host s)
       "uptime" (pretty-uptime-sec (.get_uptime_secs s))
       "slotsTotal" (.get_num_workers s)
       "slotsUsed" (.get_num_used_workers s)})}))

(defn all-topologies-summary
  ([]
   (with-nimbus
     nimbus
     (all-topologies-summary
       (.get_topologies (.getClusterInfo ^Nimbus$Client nimbus)))))
  ([summs]
   {"topologies"
    (for [^TopologySummary t summs]
<<<<<<< HEAD
      {"id" (.get_id t)
       "owner" (.get_owner t)
=======
      {
       "id" (.get_id t)
       "encodedId" (url-encode (.get_id t))
>>>>>>> cfe7e631
       "name" (.get_name t)
       "status" (.get_status t)
       "uptime" (pretty-uptime-sec (.get_uptime_secs t))
       "tasksTotal" (.get_num_tasks t)
       "workersTotal" (.get_num_workers t)
       "executorsTotal" (.get_num_executors t)
       "schedulerInfo" (.get_sched_status t)})}))

(defn topology-stats [id window stats]
  (let [times (stats-times (:emitted stats))
        display-map (into {} (for [t times] [t pretty-uptime-sec]))
        display-map (assoc display-map ":all-time" (fn [_] "All time"))]
    (for [k (concat times [":all-time"])
          :let [disp ((display-map k) k)]]
      {"windowPretty" disp
       "window" k
       "emitted" (get-in stats [:emitted k])
       "transferred" (get-in stats [:transferred k])
       "completeLatency" (float-str (get-in stats [:complete-latencies k]))
       "acked" (get-in stats [:acked k])
       "failed" (get-in stats [:failed k])})))

(defn spout-comp [top-id summ-map errors window include-sys?]
  (for [[id summs] summ-map
        :let [stats-seq (get-filled-stats summs)
              stats (aggregate-spout-streams
                     (aggregate-spout-stats
                      stats-seq include-sys?))
              last-error (most-recent-error (get errors id))
              error-host (get-error-host last-error)
              error-port (get-error-port last-error error-host top-id)]]
    {"spoutId" id
     "encodedSpoutId" (url-encode id)
     "executors" (count summs)
     "tasks" (sum-tasks summs)
     "emitted" (get-in stats [:emitted window])
     "transferred" (get-in stats [:transferred window])
     "completeLatency" (float-str (get-in stats [:complete-latencies window]))
     "acked" (get-in stats [:acked window])
     "failed" (get-in stats [:failed window])
     "errorHost" error-host
     "errorPort" error-port
     "errorWorkerLogLink" (worker-log-link error-host error-port top-id)
     "errorLapsedSecs" (get-error-time last-error)
     "lastError" (get-error-data last-error)}))

(defn bolt-comp [top-id summ-map errors window include-sys?]
  (for [[id summs] summ-map
        :let [stats-seq (get-filled-stats summs)
              stats (aggregate-bolt-streams
                     (aggregate-bolt-stats
                      stats-seq include-sys?))
              last-error (most-recent-error (get errors id))
              error-host (get-error-host last-error)
              error-port (get-error-port last-error error-host top-id)]]
    {"boltId" id
     "encodedBoltId" (url-encode id)
     "executors" (count summs)
     "tasks" (sum-tasks summs)
     "emitted" (get-in stats [:emitted window])
     "transferred" (get-in stats [:transferred window])
     "capacity" (float-str (nil-to-zero (compute-bolt-capacity summs)))
     "executeLatency" (float-str (get-in stats [:execute-latencies window]))
     "executed" (get-in stats [:executed window])
     "processLatency" (float-str (get-in stats [:process-latencies window]))
     "acked" (get-in stats [:acked window])
     "failed" (get-in stats [:failed window])
     "errorHost" error-host
     "errorPort" error-port
     "errorWorkerLogLink" (worker-log-link error-host error-port top-id)
     "errorLapsedSecs" (get-error-time last-error)
     "lastError" (get-error-data last-error)}))

(defn topology-summary [^TopologyInfo summ]
  (let [executors (.get_executors summ)
        workers (set (for [^ExecutorSummary e executors]
                       [(.get_host e) (.get_port e)]))]
      {"id" (.get_id summ)
<<<<<<< HEAD
       "owner" (.get_owner summ)
=======
       "encodedId" (url-encode (.get_id summ))
>>>>>>> cfe7e631
       "name" (.get_name summ)
       "status" (.get_status summ)
       "uptime" (pretty-uptime-sec (.get_uptime_secs summ))
       "tasksTotal" (sum-tasks executors)
       "workersTotal" (count workers)
       "executorsTotal" (count executors)
       "schedulerInfo" (.get_sched_status summ)}))

(defn spout-summary-json [topology-id id stats window]
  (let [times (stats-times (:emitted stats))
        display-map (into {} (for [t times] [t pretty-uptime-sec]))
        display-map (assoc display-map ":all-time" (fn [_] "All time"))]
     (for [k (concat times [":all-time"])
           :let [disp ((display-map k) k)]]
       {"windowPretty" disp
        "window" k
        "emitted" (get-in stats [:emitted k])
        "transferred" (get-in stats [:transferred k])
        "completeLatency" (float-str (get-in stats [:complete-latencies k]))
        "acked" (get-in stats [:acked k])
        "failed" (get-in stats [:failed k])})))

(defn topology-page [id window include-sys? user]
  (with-nimbus nimbus
    (let [window (if window window ":all-time")
          window-hint (window-hint window)
          summ (.getTopologyInfo ^Nimbus$Client nimbus id)
          topology (.getTopology ^Nimbus$Client nimbus id)
          topology-conf (from-json (.getTopologyConf ^Nimbus$Client nimbus id))
          spout-summs (filter (partial spout-summary? topology) (.get_executors summ))
          bolt-summs (filter (partial bolt-summary? topology) (.get_executors summ))
          spout-comp-summs (group-by-comp spout-summs)
          bolt-comp-summs (group-by-comp bolt-summs)
          bolt-comp-summs (filter-key (mk-include-sys-fn include-sys?) bolt-comp-summs)
          name (.get_name summ)
          status (.get_status summ)
          msg-timeout (topology-conf TOPOLOGY-MESSAGE-TIMEOUT-SECS)
          spouts (.get_spouts topology)
          bolts (.get_bolts topology)
          visualizer-data (visualization-data (merge (hashmap-to-persistent spouts)
                                                     (hashmap-to-persistent bolts))
                                              spout-comp-summs
                                              bolt-comp-summs
                                              window
                                              id)]
      (merge
       (topology-summary summ)
       {"user" user
        "window" window
        "windowHint" window-hint
        "msgTimeout" msg-timeout
        "topologyStats" (topology-stats id window (total-aggregate-stats spout-summs bolt-summs include-sys?))
        "spouts" (spout-comp id spout-comp-summs (.get_errors summ) window include-sys?)
        "bolts" (bolt-comp id bolt-comp-summs (.get_errors summ) window include-sys?)
        "configuration" topology-conf
        "visualizationTable" (stream-boxes visualizer-data)
        "antiForgeryToken" *anti-forgery-token*}))))

(defn spout-output-stats
  [stream-summary window]
  (let [stream-summary (map-val swap-map-order (swap-map-order stream-summary))]
    (for [[s stats] (stream-summary window)]
      {"stream" s
       "emitted" (nil-to-zero (:emitted stats))
       "transferred" (nil-to-zero (:transferred stats))
       "completeLatency" (float-str (:complete-latencies stats))
       "acked" (nil-to-zero (:acked stats))
       "failed" (nil-to-zero (:failed stats))})))

(defn spout-executor-stats
  [topology-id executors window include-sys?]
  (for [^ExecutorSummary e executors
        :let [stats (.get_stats e)
              stats (if stats
                      (-> stats
                          (aggregate-spout-stats include-sys?)
                          aggregate-spout-streams
                          swap-map-order
                          (get window)))]]
    {"id" (pretty-executor-info (.get_executor_info e))
     "encodedId" (url-encode (pretty-executor-info (.get_executor_info e)))
     "uptime" (pretty-uptime-sec (.get_uptime_secs e))
     "host" (.get_host e)
     "port" (.get_port e)
     "emitted" (nil-to-zero (:emitted stats))
     "transferred" (nil-to-zero (:transferred stats))
     "completeLatency" (float-str (:complete-latencies stats))
     "acked" (nil-to-zero (:acked stats))
     "failed" (nil-to-zero (:failed stats))
     "workerLogLink" (worker-log-link (.get_host e) (.get_port e) topology-id)}))

(defn component-errors
  [errors-list topology-id]
  (let [errors (->> errors-list
                    (sort-by #(.get_error_time_secs ^ErrorInfo %))
                    reverse)]
    {"componentErrors"
     (for [^ErrorInfo e errors]
       {"time" (* 1000 (long (.get_error_time_secs e)))
        "errorHost" (.get_host e)
        "errorPort"  (.get_port e)
        "errorWorkerLogLink"  (worker-log-link (.get_host e) (.get_port e) topology-id)
        "errorLapsedSecs" (get-error-time e)
        "error" (.get_error e)})}))

(defn spout-stats
  [window ^TopologyInfo topology-info component executors include-sys?]
  (let [window-hint (str " (" (window-hint window) ")")
        stats (get-filled-stats executors)
        stream-summary (-> stats (aggregate-spout-stats include-sys?))
        summary (-> stream-summary aggregate-spout-streams)]
    {"spoutSummary" (spout-summary-json
                      (.get_id topology-info) component summary window)
     "outputStats" (spout-output-stats stream-summary window)
     "executorStats" (spout-executor-stats (.get_id topology-info)
                                           executors window include-sys?)}))

(defn bolt-summary
  [topology-id id stats window]
  (let [times (stats-times (:emitted stats))
        display-map (into {} (for [t times] [t pretty-uptime-sec]))
        display-map (assoc display-map ":all-time" (fn [_] "All time"))]
    (for [k (concat times [":all-time"])
          :let [disp ((display-map k) k)]]
      {"window" k
       "windowPretty" disp
       "emitted" (get-in stats [:emitted k])
       "transferred" (get-in stats [:transferred k])
       "executeLatency" (float-str (get-in stats [:execute-latencies k]))
       "executed" (get-in stats [:executed k])
       "processLatency" (float-str (get-in stats [:process-latencies k]))
       "acked" (get-in stats [:acked k])
       "failed" (get-in stats [:failed k])})))

(defn bolt-output-stats
  [stream-summary window]
  (let [stream-summary (-> stream-summary
                           swap-map-order
                           (get window)
                           (select-keys [:emitted :transferred])
                           swap-map-order)]
    (for [[s stats] stream-summary]
      {"stream" s
        "emitted" (nil-to-zero (:emitted stats))
        "transferred" (nil-to-zero (:transferred stats))})))

(defn bolt-input-stats
  [stream-summary window]
  (let [stream-summary
        (-> stream-summary
            swap-map-order
            (get window)
            (select-keys [:acked :failed :process-latencies
                          :executed :execute-latencies])
            swap-map-order)]
    (for [[^GlobalStreamId s stats] stream-summary]
      {"component" (.get_componentId s)
       "encodedComponent" (url-encode (.get_componentId s))
       "stream" (.get_streamId s)
       "executeLatency" (float-str (:execute-latencies stats))
       "processLatency" (float-str (:execute-latencies stats))
       "executed" (nil-to-zero (:executed stats))
       "acked" (nil-to-zero (:acked stats))
       "failed" (nil-to-zero (:failed stats))})))

(defn bolt-executor-stats
  [topology-id executors window include-sys?]
  (for [^ExecutorSummary e executors
        :let [stats (.get_stats e)
              stats (if stats
                      (-> stats
                          (aggregate-bolt-stats include-sys?)
                          (aggregate-bolt-streams)
                          swap-map-order
                          (get window)))]]
    {"id" (pretty-executor-info (.get_executor_info e))
     "encodedId" (url-encode (pretty-executor-info (.get_executor_info e)))
     "uptime" (pretty-uptime-sec (.get_uptime_secs e))
     "host" (.get_host e)
     "port" (.get_port e)
     "emitted" (nil-to-zero (:emitted stats))
     "transferred" (nil-to-zero (:transferred stats))
     "capacity" (float-str (nil-to-zero (compute-executor-capacity e)))
     "executeLatency" (float-str (:execute-latencies stats))
     "executed" (nil-to-zero (:executed stats))
     "processLatency" (float-str (:process-latencies stats))
     "acked" (nil-to-zero (:acked stats))
     "failed" (nil-to-zero (:failed stats))
     "workerLogLink" (worker-log-link (.get_host e) (.get_port e) topology-id)}))

(defn bolt-stats
  [window ^TopologyInfo topology-info component executors include-sys?]
  (let [window-hint (str " (" (window-hint window) ")")
        stats (get-filled-stats executors)
        stream-summary (-> stats (aggregate-bolt-stats include-sys?))
        summary (-> stream-summary aggregate-bolt-streams)]
    {"boltStats" (bolt-summary (.get_id topology-info) component summary window)
     "inputStats" (bolt-input-stats stream-summary window)
     "outputStats" (bolt-output-stats stream-summary window)
     "executorStats" (bolt-executor-stats
                       (.get_id topology-info) executors window include-sys?)}))

(defn component-page
  [topology-id component window include-sys? user]
  (with-nimbus nimbus
    (let [window (if window window ":all-time")
          summ (.getTopologyInfo ^Nimbus$Client nimbus topology-id)
          topology (.getTopology ^Nimbus$Client nimbus topology-id)
          topology-conf (from-json (.getTopologyConf ^Nimbus$Client nimbus topology-id))
          type (component-type topology component)
          summs (component-task-summs summ topology component)
          spec (cond (= type :spout) (spout-stats window summ component summs include-sys?)
                     (= type :bolt) (bolt-stats window summ component summs include-sys?))
          errors (component-errors (get (.get_errors summ) component) topology-id)]
      (merge
<<<<<<< HEAD
        {"user" user
         "id" component
=======
       { "id" component
         "encodedId" (url-encode component)
>>>>>>> cfe7e631
         "name" (.get_name summ)
         "executors" (count summs)
         "tasks" (sum-tasks summs)
         "topologyId" topology-id
         "encodedTopologyId" (url-encode topology-id)
         "window" window
         "componentType" (name type)
         "windowHint" (window-hint window)}
       spec errors))))

(defn topology-config [topology-id]
  (with-nimbus nimbus
     (from-json (.getTopologyConf ^Nimbus$Client nimbus topology-id))))

(defn check-include-sys?
  [sys?]
  (if (or (nil? sys?) (= "false" sys?)) false true))

(defn wrap-json-in-callback [callback response]
  (str callback "(" response ");"))

(defnk json-response
  [data callback :serialize-fn to-json :status 200]
     {:status status
      :headers (if (not-nil? callback) {"Content-Type" "application/javascript"}
                {"Content-Type" "application/json"})
      :body (if (not-nil? callback)
              (wrap-json-in-callback callback (serialize-fn data))
              (serialize-fn data))})

(def http-creds-handler (AuthUtils/GetUiHttpCredentialsPlugin *STORM-CONF*))

(defroutes main-routes
  (GET "/api/v1/cluster/configuration" [& m]
       (json-response (cluster-configuration)
                      (:callback m) :serialize-fn identity))
  (GET "/api/v1/cluster/summary" [:as {:keys [cookies servlet-request]} & m]
       (let [user (.getUserName http-creds-handler servlet-request)]
         (assert-authorized-user servlet-request "getClusterInfo")
         (json-response (cluster-summary user) (:callback m))))
  (GET "/api/v1/supervisor/summary" [:as {:keys [cookies servlet-request]} & m]
       (assert-authorized-user servlet-request "getClusterInfo")
       (json-response (supervisor-summary) (:callback m)))
  (GET "/api/v1/topology/summary" [:as {:keys [cookies servlet-request]} & m]
       (assert-authorized-user servlet-request "getClusterInfo")
       (json-response (all-topologies-summary) (:callback m)))
<<<<<<< HEAD
  (GET  "/api/v1/topology/:id" [:as {:keys [cookies servlet-request]} id & m]
        (let [id (url-decode id)
              user (.getUserName http-creds-handler servlet-request)]
          (assert-authorized-user servlet-request "getTopology" (topology-config id))
          (json-response (topology-page id (:window m) (check-include-sys? (:sys m)) user) (:callback m))))
  (GET "/api/v1/topology/:id/visualization" [:as {:keys [cookies servlet-request]} id & m]
        (let [id (url-decode id)]
          (assert-authorized-user servlet-request "getTopology" (topology-config id))
          (json-response (mk-visualization-data id (:window m) (check-include-sys? (:sys m))) (:callback m))))
  (GET "/api/v1/topology/:id/component/:component" [:as {:keys [cookies servlet-request]} id component & m]
       (let [id (url-decode id)
             component (url-decode component)
             user (.getUserName http-creds-handler servlet-request)]
         (assert-authorized-user servlet-request "getTopology" (topology-config id))
         (json-response (component-page id component (:window m) (check-include-sys? (:sys m)) user) (:callback m))))
  (POST "/api/v1/topology/:id/activate" [:as {:keys [cookies servlet-request]} id]
=======
  (GET  "/api/v1/topology/:id" [id & m]
          (json-response (topology-page id (:window m) (check-include-sys? (:sys m))) (:callback m)))
  (GET "/api/v1/topology/:id/visualization" [:as {:keys [cookies servlet-request]} id & m]
       (json-response (mk-visualization-data id (:window m) (check-include-sys? (:sys m))) (:callback m)))
  (GET "/api/v1/topology/:id/component/:component" [id component & m]
        (json-response (component-page id component (:window m) (check-include-sys? (:sys m))) (:callback m)))
  (POST "/api/v1/topology/:id/activate" [id]
>>>>>>> cfe7e631
    (with-nimbus nimbus
      (let [tplg (.getTopologyInfo ^Nimbus$Client nimbus id)
            name (.get_name tplg)]
        (assert-authorized-user servlet-request "activate" (topology-config id))
        (.activate nimbus name)
        (log-message "Activating topology '" name "'")))
<<<<<<< HEAD
    (resp/redirect (str "/api/v1/topology/" id)))
  (POST "/api/v1/topology/:id/deactivate" [:as {:keys [cookies servlet-request]} id]
=======
    (resp/redirect (str "/api/v1/topology/" (url-encode id))))

  (POST "/api/v1/topology/:id/deactivate" [id]
>>>>>>> cfe7e631
    (with-nimbus nimbus
      (let [tplg (.getTopologyInfo ^Nimbus$Client nimbus id)
            name (.get_name tplg)]
        (assert-authorized-user servlet-request "deactivate" (topology-config id))
        (.deactivate nimbus name)
        (log-message "Deactivating topology '" name "'")))
<<<<<<< HEAD
    (resp/redirect (str "/api/v1/topology/" id)))
  (POST "/api/v1/topology/:id/rebalance/:wait-time" [:as {:keys [cookies servlet-request]} id wait-time]
=======
    (resp/redirect (str "/api/v1/topology/" (url-encode id))))
  (POST "/api/v1/topology/:id/rebalance/:wait-time" [id wait-time]
>>>>>>> cfe7e631
    (with-nimbus nimbus
      (let [tplg (.getTopologyInfo ^Nimbus$Client nimbus id)
            name (.get_name tplg)
            options (RebalanceOptions.)]
        (assert-authorized-user servlet-request "rebalance" (topology-config id))
        (.set_wait_secs options (Integer/parseInt wait-time))
        (.rebalance nimbus name options)
        (log-message "Rebalancing topology '" name "' with wait time: " wait-time " secs")))
<<<<<<< HEAD
    (resp/redirect (str "/api/v1/topology/" id)))
  (POST "/api/v1/topology/:id/kill/:wait-time" [:as {:keys [cookies servlet-request]} id wait-time]
=======
    (resp/redirect (str "/api/v1/topology/" (url-encode id))))
  (POST "/api/v1/topology/:id/kill/:wait-time" [id wait-time]
>>>>>>> cfe7e631
    (with-nimbus nimbus
      (let [tplg (.getTopologyInfo ^Nimbus$Client nimbus id)
            name (.get_name tplg)
            options (KillOptions.)]
        (assert-authorized-user servlet-request "killTopology" (topology-config id))
        (.set_wait_secs options (Integer/parseInt wait-time))
        (.killTopologyWithOpts nimbus name options)
        (log-message "Killing topology '" name "' with wait time: " wait-time " secs")))
    (resp/redirect (str "/api/v1/topology/" (url-encode id))))

  (GET "/" [:as {cookies :cookies}]
       (resp/redirect "/index.html"))
  (route/resources "/")
  (route/not-found "Page not found"))

(defn exception->json
  [ex]
  {"error" "Internal Server Error"
   "errorMessage"
   (let [sw (java.io.StringWriter.)]
     (.printStackTrace ex (java.io.PrintWriter. sw))
     (.toString sw))})

(defn catch-errors
  [handler]
  (fn [request]
    (try
      (handler request)
      (catch Exception ex
        (json-response (exception->json ex) ((:query-params request) "callback") :status 500)))))


(def csrf-error-response
  (json-response {"error" "Forbidden action."
                  "errorMessage" "missing CSRF token."} 403))

(def app
  (handler/site (-> main-routes
                  (wrap-reload '[backtype.storm.ui.core])
                  (wrap-anti-forgery {:error-response csrf-error-response})
                  catch-errors)))

(defn start-server!
  []
  (try
    (let [conf *STORM-CONF*
          header-buffer-size (int (.get conf UI-HEADER-BUFFER-BYTES))
          filters-confs [{:filter-class (conf UI-FILTER)
                          :filter-params (conf UI-FILTER-PARAMS)}]]
      (storm-run-jetty {:port (conf UI-PORT)
                        :configurator (fn [server]
                                        (doseq [connector (.getConnectors server)]
                                          (.setRequestHeaderSize connector header-buffer-size))
                                        (config-filter server app filters-confs))}))
   (catch Exception ex
     (log-error ex))))

(defn -main [] (start-server!))<|MERGE_RESOLUTION|>--- conflicted
+++ resolved
@@ -542,14 +542,10 @@
   ([summs]
    {"topologies"
     (for [^TopologySummary t summs]
-<<<<<<< HEAD
-      {"id" (.get_id t)
-       "owner" (.get_owner t)
-=======
       {
        "id" (.get_id t)
        "encodedId" (url-encode (.get_id t))
->>>>>>> cfe7e631
+       "owner" (.get_owner t)
        "name" (.get_name t)
        "status" (.get_status t)
        "uptime" (pretty-uptime-sec (.get_uptime_secs t))
@@ -628,11 +624,8 @@
         workers (set (for [^ExecutorSummary e executors]
                        [(.get_host e) (.get_port e)]))]
       {"id" (.get_id summ)
-<<<<<<< HEAD
+       "encodedId" (url-encode (.get_id summ))
        "owner" (.get_owner summ)
-=======
-       "encodedId" (url-encode (.get_id summ))
->>>>>>> cfe7e631
        "name" (.get_name summ)
        "status" (.get_status summ)
        "uptime" (pretty-uptime-sec (.get_uptime_secs summ))
@@ -848,13 +841,9 @@
                      (= type :bolt) (bolt-stats window summ component summs include-sys?))
           errors (component-errors (get (.get_errors summ) component) topology-id)]
       (merge
-<<<<<<< HEAD
         {"user" user
          "id" component
-=======
-       { "id" component
          "encodedId" (url-encode component)
->>>>>>> cfe7e631
          "name" (.get_name summ)
          "executors" (count summs)
          "tasks" (sum-tasks summs)
@@ -901,59 +890,34 @@
   (GET "/api/v1/topology/summary" [:as {:keys [cookies servlet-request]} & m]
        (assert-authorized-user servlet-request "getClusterInfo")
        (json-response (all-topologies-summary) (:callback m)))
-<<<<<<< HEAD
   (GET  "/api/v1/topology/:id" [:as {:keys [cookies servlet-request]} id & m]
-        (let [id (url-decode id)
-              user (.getUserName http-creds-handler servlet-request)]
+        (let [user (.getUserName http-creds-handler servlet-request)]
           (assert-authorized-user servlet-request "getTopology" (topology-config id))
           (json-response (topology-page id (:window m) (check-include-sys? (:sys m)) user) (:callback m))))
   (GET "/api/v1/topology/:id/visualization" [:as {:keys [cookies servlet-request]} id & m]
-        (let [id (url-decode id)]
-          (assert-authorized-user servlet-request "getTopology" (topology-config id))
-          (json-response (mk-visualization-data id (:window m) (check-include-sys? (:sys m))) (:callback m))))
+        (assert-authorized-user servlet-request "getTopology" (topology-config id))
+        (json-response (mk-visualization-data id (:window m) (check-include-sys? (:sys m))) (:callback m)))
   (GET "/api/v1/topology/:id/component/:component" [:as {:keys [cookies servlet-request]} id component & m]
-       (let [id (url-decode id)
-             component (url-decode component)
-             user (.getUserName http-creds-handler servlet-request)]
+       (let [user (.getUserName http-creds-handler servlet-request)]
          (assert-authorized-user servlet-request "getTopology" (topology-config id))
          (json-response (component-page id component (:window m) (check-include-sys? (:sys m)) user) (:callback m))))
   (POST "/api/v1/topology/:id/activate" [:as {:keys [cookies servlet-request]} id]
-=======
-  (GET  "/api/v1/topology/:id" [id & m]
-          (json-response (topology-page id (:window m) (check-include-sys? (:sys m))) (:callback m)))
-  (GET "/api/v1/topology/:id/visualization" [:as {:keys [cookies servlet-request]} id & m]
-       (json-response (mk-visualization-data id (:window m) (check-include-sys? (:sys m))) (:callback m)))
-  (GET "/api/v1/topology/:id/component/:component" [id component & m]
-        (json-response (component-page id component (:window m) (check-include-sys? (:sys m))) (:callback m)))
-  (POST "/api/v1/topology/:id/activate" [id]
->>>>>>> cfe7e631
     (with-nimbus nimbus
       (let [tplg (.getTopologyInfo ^Nimbus$Client nimbus id)
             name (.get_name tplg)]
         (assert-authorized-user servlet-request "activate" (topology-config id))
         (.activate nimbus name)
         (log-message "Activating topology '" name "'")))
-<<<<<<< HEAD
     (resp/redirect (str "/api/v1/topology/" id)))
   (POST "/api/v1/topology/:id/deactivate" [:as {:keys [cookies servlet-request]} id]
-=======
-    (resp/redirect (str "/api/v1/topology/" (url-encode id))))
-
-  (POST "/api/v1/topology/:id/deactivate" [id]
->>>>>>> cfe7e631
     (with-nimbus nimbus
       (let [tplg (.getTopologyInfo ^Nimbus$Client nimbus id)
             name (.get_name tplg)]
         (assert-authorized-user servlet-request "deactivate" (topology-config id))
         (.deactivate nimbus name)
         (log-message "Deactivating topology '" name "'")))
-<<<<<<< HEAD
-    (resp/redirect (str "/api/v1/topology/" id)))
+    (resp/redirect (str "/api/v1/topology/" (url-encode id))))
   (POST "/api/v1/topology/:id/rebalance/:wait-time" [:as {:keys [cookies servlet-request]} id wait-time]
-=======
-    (resp/redirect (str "/api/v1/topology/" (url-encode id))))
-  (POST "/api/v1/topology/:id/rebalance/:wait-time" [id wait-time]
->>>>>>> cfe7e631
     (with-nimbus nimbus
       (let [tplg (.getTopologyInfo ^Nimbus$Client nimbus id)
             name (.get_name tplg)
@@ -962,13 +926,8 @@
         (.set_wait_secs options (Integer/parseInt wait-time))
         (.rebalance nimbus name options)
         (log-message "Rebalancing topology '" name "' with wait time: " wait-time " secs")))
-<<<<<<< HEAD
-    (resp/redirect (str "/api/v1/topology/" id)))
+    (resp/redirect (str "/api/v1/topology/" (url-encode id))))
   (POST "/api/v1/topology/:id/kill/:wait-time" [:as {:keys [cookies servlet-request]} id wait-time]
-=======
-    (resp/redirect (str "/api/v1/topology/" (url-encode id))))
-  (POST "/api/v1/topology/:id/kill/:wait-time" [id wait-time]
->>>>>>> cfe7e631
     (with-nimbus nimbus
       (let [tplg (.getTopologyInfo ^Nimbus$Client nimbus id)
             name (.get_name tplg)

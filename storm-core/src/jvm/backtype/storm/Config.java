--- conflicted
+++ resolved
@@ -102,17 +102,13 @@
      * We check with this interval that whether the Netty channel is writable and try to write pending messages
      */
     public static final String STORM_NETTY_FLUSH_CHECK_INTERVAL_MS = "storm.messaging.netty.flush.check.interval.ms";
-<<<<<<< HEAD
-    public static final Object STORM_NETTY_FLUSH_CHECK_INTERVAL_MS_SCHEMA = Number.class;
-    
+    public static final Object STORM_NETTY_FLUSH_CHECK_INTERVAL_MS_SCHEMA = ConfigValidation.IntegerValidator;
+
     /**
      * Netty based messaging: Is authentication required for Netty messaging from client worker process to server worker process.
      */
     public static final String STORM_MESSAGING_NETTY_AUTHENTICATION = "storm.messaging.netty.authentication"; 
     public static final Object STORM_MESSAGING_NETTY_AUTHENTICATION_SCHEMA = Boolean.class;
-=======
-    public static final Object STORM_NETTY_FLUSH_CHECK_INTERVAL_MS_SCHEMA = ConfigValidation.IntegerValidator;
->>>>>>> 559c883d
     
     /**
      * A list of hosts of ZooKeeper servers used to manage the cluster.
